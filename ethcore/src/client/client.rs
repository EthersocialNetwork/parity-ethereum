// Copyright 2015, 2016 Ethcore (UK) Ltd.
// This file is part of Parity.

// Parity is free software: you can redistribute it and/or modify
// it under the terms of the GNU General Public License as published by
// the Free Software Foundation, either version 3 of the License, or
// (at your option) any later version.

// Parity is distributed in the hope that it will be useful,
// but WITHOUT ANY WARRANTY; without even the implied warranty of
// MERCHANTABILITY or FITNESS FOR A PARTICULAR PURPOSE.  See the
// GNU General Public License for more details.

// You should have received a copy of the GNU General Public License
// along with Parity.  If not, see <http://www.gnu.org/licenses/>.
use std::collections::{HashSet, HashMap, BTreeMap, VecDeque};
use std::sync::{Arc, Weak};
use std::path::{Path};
use std::fmt;
use std::sync::atomic::{AtomicUsize, AtomicBool, Ordering as AtomicOrdering};
use std::time::{Instant};
use time::precise_time_ns;

// util
use util::{Bytes, PerfTimer, Itertools, Mutex, RwLock};
use util::{journaldb, TrieFactory, Trie};
use util::{U256, H256, H520, Address, H2048, Uint, FixedHash};
use util::sha3::*;
use util::trie::TrieSpec;
use util::kvdb::*;

// other
use ethkey::recover;
use io::*;
use views::{HeaderView, BodyView, BlockView};
use error::{ImportError, ExecutionError, CallError, BlockError, ImportResult, Error as EthcoreError};
use header::BlockNumber;
use state::State;
use spec::Spec;
use basic_types::Seal;
use engines::Engine;
use service::ClientIoMessage;
use env_info::LastHashes;
use verification;
use verification::{PreverifiedBlock, Verifier};
use block::*;
use transaction::{LocalizedTransaction, SignedTransaction, Action};
use blockchain::extras::TransactionAddress;
use types::filter::Filter;
use types::mode::Mode as IpcMode;
use log_entry::LocalizedLogEntry;
use verification::queue::BlockQueue;
use blockchain::{BlockChain, BlockProvider, TreeRoute, ImportRoute};
use client::{
	BlockID, TransactionID, UncleID, TraceId, ClientConfig, BlockChainClient,
	MiningBlockChainClient, TraceFilter, CallAnalytics, BlockImportError, Mode,
	ChainNotify,
};
use client::Error as ClientError;
use env_info::EnvInfo;
use executive::{Executive, Executed, TransactOptions, contract_address};
use receipt::LocalizedReceipt;
use trace::{TraceDB, ImportRequest as TraceImportRequest, LocalizedTrace, Database as TraceDatabase};
use trace;
use trace::FlatTransactionTraces;
use evm::{Factory as EvmFactory, Schedule};
use miner::{Miner, MinerService};
use snapshot::{self, io as snapshot_io};
use factory::Factories;
use rlp::{View, UntrustedRlp};
use state_db::StateDB;
use rand::OsRng;

// re-export
pub use types::blockchain_info::BlockChainInfo;
pub use types::block_status::BlockStatus;
pub use blockchain::CacheSize as BlockChainCacheSize;
pub use verification::queue::QueueInfo as BlockQueueInfo;

const MAX_TX_QUEUE_SIZE: usize = 4096;
const MAX_QUEUE_SIZE_TO_SLEEP_ON: usize = 2;
const MIN_HISTORY_SIZE: u64 = 8;

impl fmt::Display for BlockChainInfo {
	fn fmt(&self, f: &mut fmt::Formatter) -> fmt::Result {
		write!(f, "#{}.{}", self.best_block_number, self.best_block_hash)
	}
}

/// Report on the status of a client.
#[derive(Default, Clone, Debug, Eq, PartialEq)]
pub struct ClientReport {
	/// How many blocks have been imported so far.
	pub blocks_imported: usize,
	/// How many transactions have been applied so far.
	pub transactions_applied: usize,
	/// How much gas has been processed so far.
	pub gas_processed: U256,
	/// Memory used by state DB
	pub state_db_mem: usize,
}

impl ClientReport {
	/// Alter internal reporting to reflect the additional `block` has been processed.
	pub fn accrue_block(&mut self, block: &PreverifiedBlock) {
		self.blocks_imported += 1;
		self.transactions_applied += block.transactions.len();
		self.gas_processed = self.gas_processed + block.header.gas_used().clone();
	}
}

struct SleepState {
	last_activity: Option<Instant>,
	last_autosleep: Option<Instant>,
}

impl SleepState {
	fn new(awake: bool) -> Self {
		SleepState {
			last_activity: match awake { false => None, true => Some(Instant::now()) },
			last_autosleep: match awake { false => Some(Instant::now()), true => None },
		}
	}
}

/// Blockchain database client backed by a persistent database. Owns and manages a blockchain and a block queue.
/// Call `import_block()` to import a block asynchronously; `flush_queue()` flushes the queue.
pub struct Client {
	mode: Mutex<Mode>,
	chain: RwLock<Arc<BlockChain>>,
	tracedb: RwLock<TraceDB<BlockChain>>,
	engine: Arc<Engine>,
	config: ClientConfig,
	pruning: journaldb::Algorithm,
	db: RwLock<Arc<Database>>,
	state_db: Mutex<StateDB>,
	block_queue: BlockQueue,
	report: RwLock<ClientReport>,
	import_lock: Mutex<()>,
	panic_handler: Arc<PanicHandler>,
	verifier: Box<Verifier>,
	miner: Arc<Miner>,
	sleep_state: Mutex<SleepState>,
	liveness: AtomicBool,
	io_channel: Mutex<IoChannel<ClientIoMessage>>,
	notify: RwLock<Vec<Weak<ChainNotify>>>,
	queue_transactions: AtomicUsize,
	last_hashes: RwLock<VecDeque<H256>>,
	factories: Factories,
<<<<<<< HEAD
}

/// The pruning constant -- how old blocks must be before we
/// assume finality of a given candidate.
pub const HISTORY: u64 = 1200;

=======
	history: u64,
	rng: Mutex<OsRng>,
}

>>>>>>> b3d502ba
impl Client {
	/// Create a new client with given spec and DB path and custom verifier.
	pub fn new(
		config: ClientConfig,
		spec: &Spec,
		path: &Path,
		miner: Arc<Miner>,
		message_channel: IoChannel<ClientIoMessage>,
		db_config: &DatabaseConfig,
	) -> Result<Arc<Client>, ClientError> {
		let path = path.to_path_buf();
		let gb = spec.genesis_block();

		let db = Arc::new(try!(Database::open(&db_config, &path.to_str().expect("DB path could not be converted to string.")).map_err(ClientError::Database)));
<<<<<<< HEAD
		let chain = Arc::new(BlockChain::new(config.blockchain.clone(), &gb, db.clone(), spec.engine.clone()));
=======
		let chain = Arc::new(BlockChain::new(config.blockchain.clone(), &gb, db.clone()));
>>>>>>> b3d502ba
		let tracedb = RwLock::new(TraceDB::new(config.tracing.clone(), db.clone(), chain.clone()));

		let trie_spec = match config.fat_db {
			true => TrieSpec::Fat,
			false => TrieSpec::Secure,
		};

		let journal_db = journaldb::new(db.clone(), config.pruning, ::db::COL_STATE);
		let mut state_db = StateDB::new(journal_db, config.state_cache_size);
		if state_db.journal_db().is_empty() && try!(spec.ensure_db_good(&mut state_db)) {
			let mut batch = DBTransaction::new(&db);
			try!(state_db.journal_under(&mut batch, 0, &spec.genesis_header().hash()));
			try!(db.write(batch).map_err(ClientError::Database));
		}

		trace!("Cleanup journal: DB Earliest = {:?}, Latest = {:?}", state_db.journal_db().earliest_era(), state_db.journal_db().latest_era());

		let history = if config.history < MIN_HISTORY_SIZE {
			info!(target: "client", "Ignoring pruning history parameter of {}\
				, falling back to minimum of {}",
				config.history, MIN_HISTORY_SIZE);
			MIN_HISTORY_SIZE
		} else {
			config.history
		};

		if let (Some(earliest), Some(latest)) = (state_db.journal_db().earliest_era(), state_db.journal_db().latest_era()) {
			if latest > earliest && latest - earliest > history {
				for era in earliest..(latest - history + 1) {
					trace!("Removing era {}", era);
					let mut batch = DBTransaction::new(&db);
					try!(state_db.mark_canonical(&mut batch, era, &chain.block_hash(era).expect("Old block not found in the database")));
					try!(db.write(batch).map_err(ClientError::Database));
				}
			}
		}

		if !chain.block_header(&chain.best_block_hash()).map_or(true, |h| state_db.journal_db().contains(h.state_root())) {
			warn!("State root not found for block #{} ({})", chain.best_block_number(), chain.best_block_hash().hex());
		}

		let engine = spec.engine.clone();

		let block_queue = BlockQueue::new(config.queue.clone(), engine.clone(), message_channel.clone(), config.verifier_type.verifying_seal());
		let panic_handler = PanicHandler::new_in_arc();
		panic_handler.forward_from(&block_queue);

		let awake = match config.mode { Mode::Dark(..) => false, _ => true };

		let factories = Factories {
			vm: EvmFactory::new(config.vm_type.clone(), config.jump_table_size),
			trie: TrieFactory::new(trie_spec),
			accountdb: Default::default(),
		};

		let client = Client {
			sleep_state: Mutex::new(SleepState::new(awake)),
			liveness: AtomicBool::new(awake),
			mode: Mutex::new(config.mode.clone()),
			chain: RwLock::new(chain),
			tracedb: tracedb,
			engine: engine,
			pruning: config.pruning.clone(),
			verifier: verification::new(config.verifier_type.clone()),
			config: config,
			db: RwLock::new(db),
			state_db: Mutex::new(state_db),
			block_queue: block_queue,
			report: RwLock::new(Default::default()),
			import_lock: Mutex::new(()),
			panic_handler: panic_handler,
			miner: miner,
			io_channel: Mutex::new(message_channel),
			notify: RwLock::new(Vec::new()),
			queue_transactions: AtomicUsize::new(0),
			last_hashes: RwLock::new(VecDeque::new()),
			factories: factories,
			history: history,
			rng: Mutex::new(try!(OsRng::new().map_err(::util::UtilError::StdIo))),
		};
		Ok(Arc::new(client))
	}

	/// Adds an actor to be notified on certain events
	pub fn add_notify(&self, target: Arc<ChainNotify>) {
		self.notify.write().push(Arc::downgrade(&target));
	}

	fn notify<F>(&self, f: F) where F: Fn(&ChainNotify) {
		for np in self.notify.read().iter() {
			if let Some(n) = np.upgrade() {
				f(&*n);
			}
		}
	}

	/// Flush the block import queue.
	pub fn flush_queue(&self) {
		self.block_queue.flush();
		while !self.block_queue.queue_info().is_empty() {
			self.import_verified_blocks();
		}
	}

	fn build_last_hashes(&self, parent_hash: H256) -> Arc<LastHashes> {
		{
			let hashes = self.last_hashes.read();
			if hashes.front().map_or(false, |h| h == &parent_hash) {
				let mut res = Vec::from(hashes.clone());
				res.resize(256, H256::default());
				return Arc::new(res);
			}
		}
		let mut last_hashes = LastHashes::new();
		last_hashes.resize(256, H256::default());
		last_hashes[0] = parent_hash;
		let chain = self.chain.read();
		for i in 0..255 {
			match chain.block_details(&last_hashes[i]) {
				Some(details) => {
					last_hashes[i + 1] = details.parent.clone();
				},
				None => break,
			}
		}
		let mut cached_hashes = self.last_hashes.write();
		*cached_hashes = VecDeque::from(last_hashes.clone());
		Arc::new(last_hashes)
	}

	fn check_and_close_block(&self, block: &PreverifiedBlock) -> Result<LockedBlock, ()> {
		let engine = &*self.engine;
		let header = &block.header;

		let chain = self.chain.read();
		// Check the block isn't so old we won't be able to enact it.
		let best_block_number = chain.best_block_number();
		if best_block_number >= self.history && header.number() <= best_block_number - self.history {
			warn!(target: "client", "Block import failed for #{} ({})\nBlock is ancient (current best block: #{}).", header.number(), header.hash(), best_block_number);
			return Err(());
		}

		// Verify Block Family
		let verify_family_result = self.verifier.verify_block_family(header, &block.bytes, engine, &**chain);
		if let Err(e) = verify_family_result {
			warn!(target: "client", "Stage 3 block verification failed for #{} ({})\nError: {:?}", header.number(), header.hash(), e);
			return Err(());
		};

		// Check if Parent is in chain
		let chain_has_parent = chain.block_header(header.parent_hash());
		if let Some(parent) = chain_has_parent {
			// Enact Verified Block
			let last_hashes = self.build_last_hashes(header.parent_hash().clone());
<<<<<<< HEAD
			let db = self.state_db.lock().boxed_clone_canon(&header.parent_hash());
=======
			let db = self.state_db.lock().boxed_clone_canon(header.parent_hash());
>>>>>>> b3d502ba

			let enact_result = enact_verified(block, engine, self.tracedb.read().tracing_enabled(), db, &parent, last_hashes, self.factories.clone());
			let locked_block = try!(enact_result.map_err(|e| {
				warn!(target: "client", "Block import failed for #{} ({})\nError: {:?}", header.number(), header.hash(), e);
			}));

			// Final Verification
			if let Err(e) = self.verifier.verify_block_final(header, locked_block.block().header()) {
				warn!(target: "client", "Stage 4 block verification failed for #{} ({})\nError: {:?}", header.number(), header.hash(), e);
				return Err(());
			}

			Ok(locked_block)
		} else {
			warn!(target: "client", "Block import failed for #{} ({}): Parent not found ({}) ", header.number(), header.hash(), header.parent_hash());
			Err(())
		}
	}

	fn calculate_enacted_retracted(&self, import_results: &[ImportRoute]) -> (Vec<H256>, Vec<H256>) {
		fn map_to_vec(map: Vec<(H256, bool)>) -> Vec<H256> {
			map.into_iter().map(|(k, _v)| k).collect()
		}

		// In ImportRoute we get all the blocks that have been enacted and retracted by single insert.
		// Because we are doing multiple inserts some of the blocks that were enacted in import `k`
		// could be retracted in import `k+1`. This is why to understand if after all inserts
		// the block is enacted or retracted we iterate over all routes and at the end final state
		// will be in the hashmap
		let map = import_results.iter().fold(HashMap::new(), |mut map, route| {
			for hash in &route.enacted {
				map.insert(hash.clone(), true);
			}
			for hash in &route.retracted {
				map.insert(hash.clone(), false);
			}
			map
		});

		// Split to enacted retracted (using hashmap value)
		let (enacted, retracted) = map.into_iter().partition(|&(_k, v)| v);
		// And convert tuples to keys
		(map_to_vec(enacted), map_to_vec(retracted))
	}

	/// This is triggered by a message coming from a block queue when the block is ready for insertion
	pub fn import_verified_blocks(&self) -> usize {
		let max_blocks_to_import = 4;
		let (imported_blocks, import_results, invalid_blocks, imported, duration, is_empty) = {
			let mut imported_blocks = Vec::with_capacity(max_blocks_to_import);
			let mut invalid_blocks = HashSet::new();
			let mut import_results = Vec::with_capacity(max_blocks_to_import);

			let _import_lock = self.import_lock.lock();
			let blocks = self.block_queue.drain(max_blocks_to_import);
			if blocks.is_empty() {
				return 0;
			}
			let _timer = PerfTimer::new("import_verified_blocks");
			let start = precise_time_ns();

			for block in blocks {
				let header = &block.header;
				let is_invalid = invalid_blocks.contains(header.parent_hash());
				if is_invalid {
					invalid_blocks.insert(header.hash());
					continue;
				}
				if let Ok(closed_block) = self.check_and_close_block(&block) {
					imported_blocks.push(header.hash());
<<<<<<< HEAD

					let route = self.commit_block(closed_block, &header.hash(), &block.bytes);
					import_results.push(route);

=======

					let route = self.commit_block(closed_block, &header.hash(), &block.bytes);
					import_results.push(route);

>>>>>>> b3d502ba
					self.report.write().accrue_block(&block);
				} else {
					invalid_blocks.insert(header.hash());
				}
			}

			let imported = imported_blocks.len();
			let invalid_blocks = invalid_blocks.into_iter().collect::<Vec<H256>>();

			if !invalid_blocks.is_empty() {
				self.block_queue.mark_as_bad(&invalid_blocks);
			}
			let is_empty = self.block_queue.mark_as_good(&imported_blocks);
			let duration_ns = precise_time_ns() - start;
			(imported_blocks, import_results, invalid_blocks, imported, duration_ns, is_empty)
		};

		{
			if !imported_blocks.is_empty() && is_empty {
				let (enacted, retracted) = self.calculate_enacted_retracted(&import_results);

				if is_empty {
					self.miner.chain_new_blocks(self, &imported_blocks, &invalid_blocks, &enacted, &retracted);
				}

				self.notify(|notify| {
					notify.new_blocks(
						imported_blocks.clone(),
						invalid_blocks.clone(),
						enacted.clone(),
						retracted.clone(),
						Vec::new(),
						duration,
					);
				});
			}
		}

		self.db.read().flush().expect("DB flush failed.");
		imported
	}

	/// Import a block with transaction receipts.
	/// The block is guaranteed to be the next best blocks in the first block sequence.
	/// Does no sealing or transaction validation.
	fn import_old_block(&self, block_bytes: Bytes, receipts_bytes: Bytes) -> Result<H256, ::error::Error> {
		let block = BlockView::new(&block_bytes);
		let header = block.header();
		let hash = header.hash();
		let _import_lock = self.import_lock.lock();
		{
			let _timer = PerfTimer::new("import_old_block");
			let mut rng = self.rng.lock();
			let chain = self.chain.read();

			// verify block.
			try!(::snapshot::verify_old_block(
				&mut *rng,
				&header,
				&*self.engine,
				&*chain,
				Some(&block_bytes),
				false,
			));

			// Commit results
			let receipts = ::rlp::decode(&receipts_bytes);
			let mut batch = DBTransaction::new(&self.db.read());
			chain.insert_unordered_block(&mut batch, &block_bytes, receipts, None, false, true);
			// Final commit to the DB
			self.db.read().write_buffered(batch);
			chain.commit();
		}
		self.db.read().flush().expect("DB flush failed.");
		Ok(hash)
	}

	fn commit_block<B>(&self, block: B, hash: &H256, block_data: &[u8]) -> ImportRoute where B: IsBlock + Drain {
		let number = block.header().number();
		let parent = block.header().parent_hash().clone();
		let chain = self.chain.read();
<<<<<<< HEAD
		// Are we committing an era?
		let ancient = if number >= HISTORY {
			let n = number - HISTORY;
			Some((n, chain.block_hash(n).expect("only verified blocks can be commited; verified block has hash; qed")))
		} else {
			None
		};
=======
>>>>>>> b3d502ba

		// Commit results
		let receipts = block.receipts().to_owned();
		let traces = block.traces().clone().unwrap_or_else(Vec::new);
		let traces: Vec<FlatTransactionTraces> = traces.into_iter()
			.map(Into::into)
			.collect();

		//let traces = From::from(block.traces().clone().unwrap_or_else(Vec::new));

		let mut batch = DBTransaction::new(&self.db.read());
		// CHECK! I *think* this is fine, even if the state_root is equal to another
		// already-imported block of the same number.
		// TODO: Prove it with a test.
		let mut state = block.drain();

		state.journal_under(&mut batch, number, hash).expect("DB commit failed");

		if number >= self.history {
			let n = number - self.history;
			if let Some(ancient_hash) = chain.block_hash(n) {
				state.mark_canonical(&mut batch, n, &ancient_hash).expect("DB commit failed");
			} else {
				debug!(target: "client", "Missing expected hash for block {}", n);
			}
		}

		let route = chain.insert_block(&mut batch, block_data, receipts);
		self.tracedb.read().import(&mut batch, TraceImportRequest {
			traces: traces.into(),
			block_hash: hash.clone(),
			block_number: number,
			enacted: route.enacted.clone(),
			retracted: route.retracted.len()
		});
<<<<<<< HEAD
=======

>>>>>>> b3d502ba
		let is_canon = route.enacted.last().map_or(false, |h| h == hash);
		state.sync_cache(&route.enacted, &route.retracted, is_canon);
		// Final commit to the DB
		self.db.read().write_buffered(batch);
		chain.commit();
		self.update_last_hashes(&parent, hash);
		route
	}

	fn update_last_hashes(&self, parent: &H256, hash: &H256) {
		let mut hashes = self.last_hashes.write();
		if hashes.front().map_or(false, |h| h == parent) {
			if hashes.len() > 255 {
				hashes.pop_back();
			}
			hashes.push_front(hash.clone());
		}
	}

	/// Import transactions from the IO queue
	pub fn import_queued_transactions(&self, transactions: &[Bytes]) -> usize {
		let _timer = PerfTimer::new("import_queued_transactions");
		self.queue_transactions.fetch_sub(transactions.len(), AtomicOrdering::SeqCst);
		let txs = transactions.iter().filter_map(|bytes| UntrustedRlp::new(bytes).as_val().ok()).collect();
		let results = self.miner.import_external_transactions(self, txs);
		results.len()
	}

	/// Attempt to get a copy of a specific block's final state.
	///
	/// This will not fail if given BlockID::Latest.
	/// Otherwise, this can fail (but may not) if the DB prunes state.
	pub fn state_at(&self, id: BlockID) -> Option<State> {
		// fast path for latest state.
		match id.clone() {
			BlockID::Pending => return self.miner.pending_state().or_else(|| Some(self.state())),
			BlockID::Latest => return Some(self.state()),
			_ => {},
		}

		let block_number = match self.block_number(id.clone()) {
			Some(num) => num,
			None => return None,
		};

		self.block_header(id).and_then(|header| {
			let db = self.state_db.lock().boxed_clone();

			// early exit for pruned blocks
			if db.is_pruned() && self.chain.read().best_block_number() >= block_number + self.history {
				return None;
			}

			let root = HeaderView::new(&header).state_root();

			State::from_existing(db, root, self.engine.account_start_nonce(), self.factories.clone()).ok()
		})
	}

	/// Attempt to get a copy of a specific block's beginning state.
	///
	/// This will not fail if given BlockID::Latest.
	/// Otherwise, this can fail (but may not) if the DB prunes state.
	pub fn state_at_beginning(&self, id: BlockID) -> Option<State> {
		// fast path for latest state.
		match id {
			BlockID::Pending => self.state_at(BlockID::Latest),
			id => match self.block_number(id) {
				None | Some(0) => None,
				Some(n) => self.state_at(BlockID::Number(n - 1)),
			}
		}
	}

	/// Get a copy of the best block's state.
	pub fn state(&self) -> State {
		let header = self.best_block_header();
		let header = HeaderView::new(&header);
		State::from_existing(
			self.state_db.lock().boxed_clone_canon(&header.hash()),
			header.state_root(),
			self.engine.account_start_nonce(),
			self.factories.clone())
		.expect("State root of best block header always valid.")
	}

	/// Get info on the cache.
	pub fn blockchain_cache_info(&self) -> BlockChainCacheSize {
		self.chain.read().cache_size()
	}

	/// Get the report.
	pub fn report(&self) -> ClientReport {
		let mut report = self.report.read().clone();
		report.state_db_mem = self.state_db.lock().mem_used();
		report
	}

	/// Tick the client.
	// TODO: manage by real events.
	pub fn tick(&self) {
		self.chain.read().collect_garbage();
		self.block_queue.collect_garbage();
		self.tracedb.read().collect_garbage();

		let mode = self.mode.lock().clone();
		match mode {
			Mode::Dark(timeout) => {
				let mut ss = self.sleep_state.lock();
				if let Some(t) = ss.last_activity {
					if Instant::now() > t + timeout {
						self.sleep();
						ss.last_activity = None;
					}
				}
			}
			Mode::Passive(timeout, wakeup_after) => {
				let mut ss = self.sleep_state.lock();
				let now = Instant::now();
				if let Some(t) = ss.last_activity {
					if now > t + timeout {
						self.sleep();
						ss.last_activity = None;
						ss.last_autosleep = Some(now);
					}
				}
				if let Some(t) = ss.last_autosleep {
					if now > t + wakeup_after {
						self.wake_up();
						ss.last_activity = Some(now);
						ss.last_autosleep = None;
					}
				}
			}
			_ => {}
		}
	}

	/// Look up the block number for the given block ID.
	pub fn block_number(&self, id: BlockID) -> Option<BlockNumber> {
		match id {
			BlockID::Number(number) => Some(number),
			BlockID::Hash(ref hash) => self.chain.read().block_number(hash),
			BlockID::Earliest => Some(0),
			BlockID::Latest | BlockID::Pending => Some(self.chain.read().best_block_number()),
		}
	}

	/// Take a snapshot at the given block.
	/// If the ID given is "latest", this will default to 1000 blocks behind.
	pub fn take_snapshot<W: snapshot_io::SnapshotWriter + Send>(&self, writer: W, at: BlockID, p: &snapshot::Progress) -> Result<(), EthcoreError> {
		let db = self.state_db.lock().journal_db().boxed_clone();
		let best_block_number = self.chain_info().best_block_number;
		let block_number = try!(self.block_number(at).ok_or(snapshot::Error::InvalidStartingBlock(at)));

		if best_block_number > self.history + block_number && db.is_pruned() {
			return Err(snapshot::Error::OldBlockPrunedDB.into());
		}

		let history = ::std::cmp::min(self.history, 1000);

		let start_hash = match at {
			BlockID::Latest => {
				let start_num = match db.earliest_era() {
					Some(era) => ::std::cmp::max(era, best_block_number - history),
					None => best_block_number - history,
				};

				match self.block_hash(BlockID::Number(start_num)) {
					Some(h) => h,
					None => return Err(snapshot::Error::InvalidStartingBlock(at).into()),
				}
			}
			_ => match self.block_hash(at) {
				Some(hash) => hash,
				None => return Err(snapshot::Error::InvalidStartingBlock(at).into()),
			},
		};

		try!(snapshot::take_snapshot(&self.chain.read(), start_hash, db.as_hashdb(), writer, p));

		Ok(())
	}

	/// Ask the client what the history parameter is.
	pub fn pruning_history(&self) -> u64 {
		self.history
	}

	fn block_hash(chain: &BlockChain, id: BlockID) -> Option<H256> {
		match id {
			BlockID::Hash(hash) => Some(hash),
			BlockID::Number(number) => chain.block_hash(number),
			BlockID::Earliest => chain.block_hash(0),
			BlockID::Latest | BlockID::Pending => Some(chain.best_block_hash()),
		}
	}

	fn transaction_address(&self, id: TransactionID) -> Option<TransactionAddress> {
		match id {
			TransactionID::Hash(ref hash) => self.chain.read().transaction_address(hash),
			TransactionID::Location(id, index) => Self::block_hash(&self.chain.read(), id).map(|hash| TransactionAddress {
				block_hash: hash,
				index: index,
			})
		}
	}

	fn wake_up(&self) {
		if !self.liveness.load(AtomicOrdering::Relaxed) {
			self.liveness.store(true, AtomicOrdering::Relaxed);
			self.notify(|n| n.start());
			trace!(target: "mode", "wake_up: Waking.");
		}
	}

	fn sleep(&self) {
		if self.liveness.load(AtomicOrdering::Relaxed) {
			// only sleep if the import queue is mostly empty.
			if self.queue_info().total_queue_size() <= MAX_QUEUE_SIZE_TO_SLEEP_ON {
				self.liveness.store(false, AtomicOrdering::Relaxed);
				self.notify(|n| n.stop());
				trace!(target: "mode", "sleep: Sleeping.");
			} else {
				trace!(target: "mode", "sleep: Cannot sleep - syncing ongoing.");
				// TODO: Consider uncommenting.
				//*self.last_activity.lock() = Some(Instant::now());
			}
		}
	}
}

impl snapshot::DatabaseRestore for Client {
	/// Restart the client with a new backend
	fn restore_db(&self, new_db: &str) -> Result<(), EthcoreError> {
		trace!(target: "snapshot", "Replacing client database with {:?}", new_db);

		let _import_lock = self.import_lock.lock();
		let mut state_db = self.state_db.lock();
		let mut chain = self.chain.write();
		let mut tracedb = self.tracedb.write();
		self.miner.clear();
		let db = self.db.write();
		try!(db.restore(new_db));

<<<<<<< HEAD
		*state_db = StateDB::new(journaldb::new(db.clone(), self.pruning, ::db::COL_STATE));
		*chain = Arc::new(BlockChain::new(self.config.blockchain.clone(), &[], db.clone(), self.engine.clone()));
=======
		let cache_size = state_db.cache_size();
		*state_db = StateDB::new(journaldb::new(db.clone(), self.pruning, ::db::COL_STATE), cache_size);
		*chain = Arc::new(BlockChain::new(self.config.blockchain.clone(), &[], db.clone()));
>>>>>>> b3d502ba
		*tracedb = TraceDB::new(self.config.tracing.clone(), db.clone(), chain.clone());
		Ok(())
	}
}


impl BlockChainClient for Client {
	fn call(&self, t: &SignedTransaction, block: BlockID, analytics: CallAnalytics) -> Result<Executed, CallError> {
		let header = try!(self.block_header(block).ok_or(CallError::StatePruned));
		let view = HeaderView::new(&header);
		let last_hashes = self.build_last_hashes(view.parent_hash());
		let env_info = EnvInfo {
			number: view.number(),
			author: view.author(),
			timestamp: view.timestamp(),
			difficulty: view.difficulty(),
			last_hashes: last_hashes,
			gas_used: U256::zero(),
			gas_limit: U256::max_value(),
		};
		// that's just a copy of the state.
		let mut state = try!(self.state_at(block).ok_or(CallError::StatePruned));
		let original_state = if analytics.state_diffing { Some(state.clone()) } else { None };

		let sender = try!(t.sender().map_err(|e| {
			let message = format!("Transaction malformed: {:?}", e);
			ExecutionError::TransactionMalformed(message)
		}));
		let balance = state.balance(&sender);
		let needed_balance = t.value + t.gas * t.gas_price;
		if balance < needed_balance {
			// give the sender a sufficient balance
			state.add_balance(&sender, &(needed_balance - balance));
		}
		let options = TransactOptions { tracing: analytics.transaction_tracing, vm_tracing: analytics.vm_tracing, check_nonce: false };
		let mut ret = try!(Executive::new(&mut state, &env_info, &*self.engine, &self.factories.vm).transact(t, options));

		// TODO gav move this into Executive.
		ret.state_diff = original_state.map(|original| state.diff_from(original));

		Ok(ret)
	}

	fn replay(&self, id: TransactionID, analytics: CallAnalytics) -> Result<Executed, CallError> {
		let address = try!(self.transaction_address(id).ok_or(CallError::TransactionNotFound));
		let header_data = try!(self.block_header(BlockID::Hash(address.block_hash)).ok_or(CallError::StatePruned));
		let body_data = try!(self.block_body(BlockID::Hash(address.block_hash)).ok_or(CallError::StatePruned));
		let mut state = try!(self.state_at_beginning(BlockID::Hash(address.block_hash)).ok_or(CallError::StatePruned));
		let txs = BodyView::new(&body_data).transactions();

		if address.index >= txs.len() {
			return Err(CallError::TransactionNotFound);
		}

		let options = TransactOptions { tracing: analytics.transaction_tracing, vm_tracing: analytics.vm_tracing, check_nonce: false };
		let view = HeaderView::new(&header_data);
		let last_hashes = self.build_last_hashes(view.hash());
		let mut env_info = EnvInfo {
			number: view.number(),
			author: view.author(),
			timestamp: view.timestamp(),
			difficulty: view.difficulty(),
			last_hashes: last_hashes,
			gas_used: U256::default(),
			gas_limit: view.gas_limit(),
		};
		for t in txs.iter().take(address.index) {
			match Executive::new(&mut state, &env_info, &*self.engine, &self.factories.vm).transact(t, Default::default()) {
				Ok(x) => { env_info.gas_used = env_info.gas_used + x.gas_used; }
				Err(ee) => { return Err(CallError::Execution(ee)) }
			}
		}
		let t = &txs[address.index];

		let original_state = if analytics.state_diffing { Some(state.clone()) } else { None };
		let mut ret = try!(Executive::new(&mut state, &env_info, &*self.engine, &self.factories.vm).transact(t, options));
		ret.state_diff = original_state.map(|original| state.diff_from(original));

		Ok(ret)
	}

	fn keep_alive(&self) {
		let mode = self.mode.lock().clone();
		if mode != Mode::Active {
			self.wake_up();
			(*self.sleep_state.lock()).last_activity = Some(Instant::now());
		}
	}

	fn mode(&self) -> IpcMode { self.mode.lock().clone().into() }

	fn set_mode(&self, mode: IpcMode) {
		*self.mode.lock() = mode.clone().into();
		match mode {
			IpcMode::Active => self.wake_up(),
			IpcMode::Off => self.sleep(),
			_ => {(*self.sleep_state.lock()).last_activity = Some(Instant::now()); }
		}
	}

	fn best_block_header(&self) -> Bytes {
		self.chain.read().best_block_header()
	}

	fn block_header(&self, id: BlockID) -> Option<Bytes> {
		let chain = self.chain.read();
		Self::block_hash(&chain, id).and_then(|hash| chain.block_header_data(&hash))
	}

	fn block_body(&self, id: BlockID) -> Option<Bytes> {
		let chain = self.chain.read();
		Self::block_hash(&chain, id).and_then(|hash| chain.block_body(&hash))
	}

	fn block(&self, id: BlockID) -> Option<Bytes> {
		if let BlockID::Pending = id {
			if let Some(block) = self.miner.pending_block() {
				return Some(block.rlp_bytes(Seal::Without));
			}
		}
		let chain = self.chain.read();
		Self::block_hash(&chain, id).and_then(|hash| {
			chain.block(&hash)
		})
	}

	fn block_status(&self, id: BlockID) -> BlockStatus {
		let chain = self.chain.read();
		match Self::block_hash(&chain, id) {
			Some(ref hash) if chain.is_known(hash) => BlockStatus::InChain,
			Some(hash) => self.block_queue.status(&hash).into(),
			None => BlockStatus::Unknown
		}
	}

	fn block_total_difficulty(&self, id: BlockID) -> Option<U256> {
		if let BlockID::Pending = id {
			if let Some(block) = self.miner.pending_block() {
				return Some(*block.header.difficulty() + self.block_total_difficulty(BlockID::Latest).expect("blocks in chain have details; qed"));
			}
		}
		let chain = self.chain.read();
		Self::block_hash(&chain, id).and_then(|hash| chain.block_details(&hash)).map(|d| d.total_difficulty)
	}

	fn nonce(&self, address: &Address, id: BlockID) -> Option<U256> {
		self.state_at(id).map(|s| s.nonce(address))
	}

	fn block_hash(&self, id: BlockID) -> Option<H256> {
		let chain = self.chain.read();
		Self::block_hash(&chain, id)
	}

	fn code(&self, address: &Address, id: BlockID) -> Option<Option<Bytes>> {
		self.state_at(id).map(|s| s.code(address).map(|c| (*c).clone()))
	}

	fn balance(&self, address: &Address, id: BlockID) -> Option<U256> {
		self.state_at(id).map(|s| s.balance(address))
	}

	fn storage_at(&self, address: &Address, position: &H256, id: BlockID) -> Option<H256> {
		self.state_at(id).map(|s| s.storage_at(address, position))
	}

	fn list_accounts(&self, id: BlockID) -> Option<Vec<Address>> {
		if !self.factories.trie.is_fat() {
			trace!(target: "fatdb", "list_accounts: Not a fat DB");
			return None;
		}

		let state = match self.state_at(id) {
			Some(state) => state,
			_ => return None,
		};

		let (root, db) = state.drop();
		let trie = match self.factories.trie.readonly(db.as_hashdb(), &root) {
			Ok(trie) => trie,
			_ => {
				trace!(target: "fatdb", "list_accounts: Couldn't open the DB");
				return None;
			}
		};

		let iter = match trie.iter() {
			Ok(iter) => iter,
			_ => return None,
		};

		let accounts = iter.filter_map(|item| {
			item.ok().map(|(addr, _)| Address::from_slice(&addr))
		}).collect();

		Some(accounts)
	}

	fn transaction(&self, id: TransactionID) -> Option<LocalizedTransaction> {
		self.transaction_address(id).and_then(|address| self.chain.read().transaction(&address))
	}

	fn uncle(&self, id: UncleID) -> Option<Bytes> {
		let index = id.position;
		self.block_body(id.block).and_then(|body| BodyView::new(&body).uncle_rlp_at(index))
	}

	fn transaction_receipt(&self, id: TransactionID) -> Option<LocalizedReceipt> {
		let chain = self.chain.read();
		self.transaction_address(id)
			.and_then(|address| chain.block_number(&address.block_hash).and_then(|block_number| {
			let t = chain.block_body(&address.block_hash)
				.and_then(|block| {
					BodyView::new(&block).localized_transaction_at(&address.block_hash, block_number, address.index)
				});

			let tx_and_sender = t.and_then(|tx| tx.sender().ok().map(|sender| (tx, sender)));

			match (tx_and_sender, chain.transaction_receipt(&address)) {
				(Some((tx, sender)), Some(receipt)) => {
					let block_hash = tx.block_hash.clone();
					let block_number = tx.block_number.clone();
					let transaction_hash = tx.hash();
					let transaction_index = tx.transaction_index;
					let prior_gas_used = match tx.transaction_index {
						0 => U256::zero(),
						i => {
							let prior_address = TransactionAddress { block_hash: address.block_hash, index: i - 1 };
							let prior_receipt = chain.transaction_receipt(&prior_address).expect("Transaction receipt at `address` exists; `prior_address` has lower index in same block; qed");
							prior_receipt.gas_used
						}
					};
					Some(LocalizedReceipt {
						transaction_hash: tx.hash(),
						transaction_index: tx.transaction_index,
						block_hash: tx.block_hash,
						block_number: tx.block_number,
						cumulative_gas_used: receipt.gas_used,
						gas_used: receipt.gas_used - prior_gas_used,
						contract_address: match tx.action {
							Action::Call(_) => None,
							Action::Create => Some(contract_address(&sender, &tx.nonce))
						},
						logs: receipt.logs.into_iter().enumerate().map(|(i, log)| LocalizedLogEntry {
							entry: log,
							block_hash: block_hash.clone(),
							block_number: block_number,
							transaction_hash: transaction_hash.clone(),
							transaction_index: transaction_index,
							log_index: i
						}).collect()
					})
				},
				_ => None
			}
		}))
	}

	fn tree_route(&self, from: &H256, to: &H256) -> Option<TreeRoute> {
		let chain = self.chain.read();
		match chain.is_known(from) && chain.is_known(to) {
			true => Some(chain.tree_route(from.clone(), to.clone())),
			false => None
		}
	}

	fn find_uncles(&self, hash: &H256) -> Option<Vec<H256>> {
		self.chain.read().find_uncle_hashes(hash, self.engine.maximum_uncle_age())
	}

	fn state_data(&self, hash: &H256) -> Option<Bytes> {
		self.state_db.lock().journal_db().state(hash)
	}

	fn block_receipts(&self, hash: &H256) -> Option<Bytes> {
		self.chain.read().block_receipts(hash).map(|receipts| ::rlp::encode(&receipts).to_vec())
	}

	fn import_block(&self, bytes: Bytes) -> Result<H256, BlockImportError> {
		use verification::queue::kind::HasHash;
		use verification::queue::kind::blocks::Unverified;

		// create unverified block here so the `sha3` calculation can be cached.
		let unverified = Unverified::new(bytes);

		{
			if self.chain.read().is_known(&unverified.hash()) {
				return Err(BlockImportError::Import(ImportError::AlreadyInChain));
			}
			if self.block_status(BlockID::Hash(unverified.parent_hash())) == BlockStatus::Unknown {
				return Err(BlockImportError::Block(BlockError::UnknownParent(unverified.parent_hash())));
			}
		}
		Ok(try!(self.block_queue.import(unverified)))
	}

	fn import_block_with_receipts(&self, block_bytes: Bytes, receipts_bytes: Bytes) -> Result<H256, BlockImportError> {
		{
			// check block order
			let header = BlockView::new(&block_bytes).header_view();
			if self.chain.read().is_known(&header.hash()) {
				return Err(BlockImportError::Import(ImportError::AlreadyInChain));
			}
			if self.block_status(BlockID::Hash(header.parent_hash())) == BlockStatus::Unknown {
				return Err(BlockImportError::Block(BlockError::UnknownParent(header.parent_hash())));
			}
		}
		self.import_old_block(block_bytes, receipts_bytes).map_err(Into::into)
	}

	fn queue_info(&self) -> BlockQueueInfo {
		self.block_queue.queue_info()
	}

	fn clear_queue(&self) {
		self.block_queue.clear();
	}

	fn chain_info(&self) -> BlockChainInfo {
		self.chain.read().chain_info()
	}

	fn additional_params(&self) -> BTreeMap<String, String> {
		self.engine.additional_params().into_iter().collect()
	}

	fn blocks_with_bloom(&self, bloom: &H2048, from_block: BlockID, to_block: BlockID) -> Option<Vec<BlockNumber>> {
		match (self.block_number(from_block), self.block_number(to_block)) {
			(Some(from), Some(to)) => Some(self.chain.read().blocks_with_bloom(bloom, from, to)),
			_ => None
		}
	}

	fn logs(&self, filter: Filter) -> Vec<LocalizedLogEntry> {
		let blocks = filter.bloom_possibilities().iter()
			.filter_map(|bloom| self.blocks_with_bloom(bloom, filter.from_block.clone(), filter.to_block.clone()))
			.flat_map(|m| m)
			// remove duplicate elements
			.collect::<HashSet<u64>>()
			.into_iter()
			.collect::<Vec<u64>>();

		self.chain.read().logs(blocks, |entry| filter.matches(entry), filter.limit)
	}

	fn filter_traces(&self, filter: TraceFilter) -> Option<Vec<LocalizedTrace>> {
		let start = self.block_number(filter.range.start);
		let end = self.block_number(filter.range.end);

		match (start, end) {
			(Some(s), Some(e)) => {
				let filter = trace::Filter {
					range: s as usize..e as usize,
					from_address: From::from(filter.from_address),
					to_address: From::from(filter.to_address),
				};

				let traces = self.tracedb.read().filter(&filter);
				Some(traces)
			},
			_ => None,
		}
	}

	fn trace(&self, trace: TraceId) -> Option<LocalizedTrace> {
		let trace_address = trace.address;
		self.transaction_address(trace.transaction)
			.and_then(|tx_address| {
				self.block_number(BlockID::Hash(tx_address.block_hash))
					.and_then(|number| self.tracedb.read().trace(number, tx_address.index, trace_address))
			})
	}

	fn transaction_traces(&self, transaction: TransactionID) -> Option<Vec<LocalizedTrace>> {
		self.transaction_address(transaction)
			.and_then(|tx_address| {
				self.block_number(BlockID::Hash(tx_address.block_hash))
					.and_then(|number| self.tracedb.read().transaction_traces(number, tx_address.index))
			})
	}

	fn block_traces(&self, block: BlockID) -> Option<Vec<LocalizedTrace>> {
		self.block_number(block)
			.and_then(|number| self.tracedb.read().block_traces(number))
	}

	fn last_hashes(&self) -> LastHashes {
		(*self.build_last_hashes(self.chain.read().best_block_hash())).clone()
	}

	fn queue_transactions(&self, transactions: Vec<Bytes>) {
		if self.queue_transactions.load(AtomicOrdering::Relaxed) > MAX_TX_QUEUE_SIZE {
			debug!("Ignoring {} transactions: queue is full", transactions.len());
		} else {
			let len = transactions.len();
			match self.io_channel.lock().send(ClientIoMessage::NewTransactions(transactions)) {
				Ok(_) => {
					self.queue_transactions.fetch_add(len, AtomicOrdering::SeqCst);
				}
				Err(e) => {
					debug!("Ignoring {} transactions: error queueing: {}", len, e);
				}
			}
		}
	}

	fn pending_transactions(&self) -> Vec<SignedTransaction> {
		self.miner.pending_transactions(self.chain.read().best_block_number())
<<<<<<< HEAD
	}

	// TODO: Make it an actual queue, return errors.
	fn queue_infinity_message(&self, message: Bytes) {
		let full_rlp = UntrustedRlp::new(&message);
		if let Ok(signature) = full_rlp.val_at::<H520>(0) {
			if let Ok(message) = full_rlp.at(1) {
				if let Ok(pub_key) = recover(&signature.into(), &message.as_raw().sha3()) {
					if let Ok(new_message) = self.engine.handle_message(pub_key.sha3().into(), signature, message)
					{
						self.notify(|notify| notify.broadcast(new_message.clone()));
					}
				}
			}
		}
=======
>>>>>>> b3d502ba
	}
}

impl MiningBlockChainClient for Client {

	fn latest_schedule(&self) -> Schedule {
		let header_data = self.best_block_header();
		let view = HeaderView::new(&header_data);

		let env_info = EnvInfo {
			number: view.number(),
			author: view.author(),
			timestamp: view.timestamp(),
			difficulty: view.difficulty(),
			last_hashes: self.build_last_hashes(view.hash()),
			gas_used: U256::default(),
			gas_limit: view.gas_limit(),
		};
		self.engine.schedule(&env_info)
	}

	fn prepare_open_block(&self, author: Address, gas_range_target: (U256, U256), extra_data: Bytes) -> OpenBlock {
		let engine = &*self.engine;
		let chain = self.chain.read();
		let h = chain.best_block_hash();

		let mut open_block = OpenBlock::new(
			engine,
			self.factories.clone(),
			false,	// TODO: this will need to be parameterised once we want to do immediate mining insertion.
			self.state_db.lock().boxed_clone_canon(&h),
			&chain.block_header(&h).expect("h is best block hash: so its header must exist: qed"),
			self.build_last_hashes(h.clone()),
			author,
			gas_range_target,
			extra_data,
		).expect("OpenBlock::new only fails if parent state root invalid; state root of best block's header is never invalid; qed");

		// Add uncles
		chain
			.find_uncle_headers(&h, engine.maximum_uncle_age())
			.unwrap_or_else(Vec::new)
			.into_iter()
			.take(engine.maximum_uncle_count())
			.foreach(|h| {
				open_block.push_uncle(h).expect("pushing maximum_uncle_count;
												open_block was just created;
												push_uncle is not ok only if more than maximum_uncle_count is pushed;
												so all push_uncle are Ok;
												qed");
			});

		open_block
	}

	fn vm_factory(&self) -> &EvmFactory {
		&self.factories.vm
	}

	fn import_sealed_block(&self, block: SealedBlock) -> ImportResult {
		let h = block.header().hash();
<<<<<<< HEAD
		let number = block.header().number();

		let block_data = block.rlp_bytes();
		let route = self.commit_block(block, &h, &block_data);
		trace!(target: "client", "Imported sealed block #{} ({})", number, h);
		self.state_db.lock().sync_cache(&route.enacted, &route.retracted, false);

=======
		let start = precise_time_ns();
		let route = {
			// scope for self.import_lock
			let _import_lock = self.import_lock.lock();
			let _timer = PerfTimer::new("import_sealed_block");

			let number = block.header().number();
			let block_data = block.rlp_bytes();
			let route = self.commit_block(block, &h, &block_data);
			trace!(target: "client", "Imported sealed block #{} ({})", number, h);
			self.state_db.lock().sync_cache(&route.enacted, &route.retracted, false);
			route
		};
>>>>>>> b3d502ba
		let (enacted, retracted) = self.calculate_enacted_retracted(&[route]);
		self.miner.chain_new_blocks(self, &[h.clone()], &[], &enacted, &retracted);
		self.notify(|notify| {
			notify.new_blocks(
				vec![h.clone()],
				vec![],
				enacted.clone(),
				retracted.clone(),
				vec![h.clone()],
				precise_time_ns() - start,
			);
		});
		self.db.read().flush().expect("DB flush failed.");
		Ok(h)
	}
}

impl MayPanic for Client {
	fn on_panic<F>(&self, closure: F) where F: OnPanicListener {
		self.panic_handler.on_panic(closure);
	}
}


#[test]
fn should_not_cache_details_before_commit() {
	use tests::helpers::*;
	use std::thread;
	use std::time::Duration;
	use std::sync::atomic::{AtomicBool, Ordering};

	let client = generate_dummy_client(0);
	let genesis = client.chain_info().best_block_hash;
	let (new_hash, new_block) = get_good_dummy_block_hash();

	let go = {
		// Separate thread uncommited transaction
		let go = Arc::new(AtomicBool::new(false));
		let go_thread = go.clone();
		let another_client = client.reference().clone();
		thread::spawn(move || {
			let mut batch = DBTransaction::new(&*another_client.chain.read().db().clone());
			another_client.chain.read().insert_block(&mut batch, &new_block, Vec::new());
			go_thread.store(true, Ordering::SeqCst);
		});
		go
	};

	while !go.load(Ordering::SeqCst) { thread::park_timeout(Duration::from_millis(5)); }

	assert!(client.tree_route(&genesis, &new_hash).is_none());
}<|MERGE_RESOLUTION|>--- conflicted
+++ resolved
@@ -147,19 +147,10 @@
 	queue_transactions: AtomicUsize,
 	last_hashes: RwLock<VecDeque<H256>>,
 	factories: Factories,
-<<<<<<< HEAD
-}
-
-/// The pruning constant -- how old blocks must be before we
-/// assume finality of a given candidate.
-pub const HISTORY: u64 = 1200;
-
-=======
 	history: u64,
 	rng: Mutex<OsRng>,
 }
 
->>>>>>> b3d502ba
 impl Client {
 	/// Create a new client with given spec and DB path and custom verifier.
 	pub fn new(
@@ -174,11 +165,7 @@
 		let gb = spec.genesis_block();
 
 		let db = Arc::new(try!(Database::open(&db_config, &path.to_str().expect("DB path could not be converted to string.")).map_err(ClientError::Database)));
-<<<<<<< HEAD
 		let chain = Arc::new(BlockChain::new(config.blockchain.clone(), &gb, db.clone(), spec.engine.clone()));
-=======
-		let chain = Arc::new(BlockChain::new(config.blockchain.clone(), &gb, db.clone()));
->>>>>>> b3d502ba
 		let tracedb = RwLock::new(TraceDB::new(config.tracing.clone(), db.clone(), chain.clone()));
 
 		let trie_spec = match config.fat_db {
@@ -333,11 +320,7 @@
 		if let Some(parent) = chain_has_parent {
 			// Enact Verified Block
 			let last_hashes = self.build_last_hashes(header.parent_hash().clone());
-<<<<<<< HEAD
-			let db = self.state_db.lock().boxed_clone_canon(&header.parent_hash());
-=======
 			let db = self.state_db.lock().boxed_clone_canon(header.parent_hash());
->>>>>>> b3d502ba
 
 			let enact_result = enact_verified(block, engine, self.tracedb.read().tracing_enabled(), db, &parent, last_hashes, self.factories.clone());
 			let locked_block = try!(enact_result.map_err(|e| {
@@ -408,17 +391,10 @@
 				}
 				if let Ok(closed_block) = self.check_and_close_block(&block) {
 					imported_blocks.push(header.hash());
-<<<<<<< HEAD
 
 					let route = self.commit_block(closed_block, &header.hash(), &block.bytes);
 					import_results.push(route);
 
-=======
-
-					let route = self.commit_block(closed_block, &header.hash(), &block.bytes);
-					import_results.push(route);
-
->>>>>>> b3d502ba
 					self.report.write().accrue_block(&block);
 				} else {
 					invalid_blocks.insert(header.hash());
@@ -500,16 +476,6 @@
 		let number = block.header().number();
 		let parent = block.header().parent_hash().clone();
 		let chain = self.chain.read();
-<<<<<<< HEAD
-		// Are we committing an era?
-		let ancient = if number >= HISTORY {
-			let n = number - HISTORY;
-			Some((n, chain.block_hash(n).expect("only verified blocks can be commited; verified block has hash; qed")))
-		} else {
-			None
-		};
-=======
->>>>>>> b3d502ba
 
 		// Commit results
 		let receipts = block.receipts().to_owned();
@@ -545,10 +511,7 @@
 			enacted: route.enacted.clone(),
 			retracted: route.retracted.len()
 		});
-<<<<<<< HEAD
-=======
-
->>>>>>> b3d502ba
+
 		let is_canon = route.enacted.last().map_or(false, |h| h == hash);
 		state.sync_cache(&route.enacted, &route.retracted, is_canon);
 		// Final commit to the DB
@@ -794,14 +757,9 @@
 		let db = self.db.write();
 		try!(db.restore(new_db));
 
-<<<<<<< HEAD
-		*state_db = StateDB::new(journaldb::new(db.clone(), self.pruning, ::db::COL_STATE));
-		*chain = Arc::new(BlockChain::new(self.config.blockchain.clone(), &[], db.clone(), self.engine.clone()));
-=======
 		let cache_size = state_db.cache_size();
 		*state_db = StateDB::new(journaldb::new(db.clone(), self.pruning, ::db::COL_STATE), cache_size);
-		*chain = Arc::new(BlockChain::new(self.config.blockchain.clone(), &[], db.clone()));
->>>>>>> b3d502ba
+		*chain = Arc::new(BlockChain::new(self.config.blockchain.clone(), &[], db.clone(), self.engine.clone()));
 		*tracedb = TraceDB::new(self.config.tracing.clone(), db.clone(), chain.clone());
 		Ok(())
 	}
@@ -1210,7 +1168,6 @@
 
 	fn pending_transactions(&self) -> Vec<SignedTransaction> {
 		self.miner.pending_transactions(self.chain.read().best_block_number())
-<<<<<<< HEAD
 	}
 
 	// TODO: Make it an actual queue, return errors.
@@ -1226,8 +1183,6 @@
 				}
 			}
 		}
-=======
->>>>>>> b3d502ba
 	}
 }
 
@@ -1289,15 +1244,6 @@
 
 	fn import_sealed_block(&self, block: SealedBlock) -> ImportResult {
 		let h = block.header().hash();
-<<<<<<< HEAD
-		let number = block.header().number();
-
-		let block_data = block.rlp_bytes();
-		let route = self.commit_block(block, &h, &block_data);
-		trace!(target: "client", "Imported sealed block #{} ({})", number, h);
-		self.state_db.lock().sync_cache(&route.enacted, &route.retracted, false);
-
-=======
 		let start = precise_time_ns();
 		let route = {
 			// scope for self.import_lock
@@ -1311,7 +1257,6 @@
 			self.state_db.lock().sync_cache(&route.enacted, &route.retracted, false);
 			route
 		};
->>>>>>> b3d502ba
 		let (enacted, retracted) = self.calculate_enacted_retracted(&[route]);
 		self.miner.chain_new_blocks(self, &[h.clone()], &[], &enacted, &retracted);
 		self.notify(|notify| {
