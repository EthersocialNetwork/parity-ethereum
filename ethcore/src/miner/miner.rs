--- conflicted
+++ resolved
@@ -580,23 +580,6 @@
 		let gas_required = |tx: &SignedTransaction| tx.gas_required(&schedule).into();
 		let best_block_header: Header = ::rlp::decode(&chain.best_block_header());
 		transactions.into_iter()
-<<<<<<< HEAD
-			.map(|tx| {
-				let origin = accounts.as_ref().and_then(|accounts| {
-					tx.sender().ok().and_then(|sender| match accounts.contains(&sender) {
-						true => Some(TransactionOrigin::Local),
-						false => None,
-					})
-				}).unwrap_or(default_origin);
-
-				match origin {
-					TransactionOrigin::Local | TransactionOrigin::RetractedBlock => {
-						transaction_queue.add(tx, origin, &fetch_account, &gas_required)
-					},
-					TransactionOrigin::External => {
-						transaction_queue.add_with_banlist(tx, &fetch_account, &gas_required)
-					}
-=======
 			.filter(|tx| match self.engine.verify_transaction_basic(tx, &best_block_header) {
 					Ok(()) => true,
 					Err(e) => {
@@ -605,13 +588,21 @@
 					}
 				}
 			)
-			.map(|tx| match origin {
-				TransactionOrigin::Local | TransactionOrigin::RetractedBlock => {
-					transaction_queue.add(tx, origin, &fetch_account, &gas_required)
-				},
-				TransactionOrigin::External => {
-					transaction_queue.add_with_banlist(tx, &fetch_account, &gas_required)
->>>>>>> 60922b61
+			.map(|tx| {
+				let origin = accounts.as_ref().and_then(|accounts| {
+					tx.sender().ok().and_then(|sender| match accounts.contains(&sender) {
+						true => Some(TransactionOrigin::Local),
+						false => None,
+					})
+				}).unwrap_or(default_origin);
+
+				match origin {
+					TransactionOrigin::Local | TransactionOrigin::RetractedBlock => {
+						transaction_queue.add(tx, origin, &fetch_account, &gas_required)
+					},
+					TransactionOrigin::External => {
+						transaction_queue.add_with_banlist(tx, &fetch_account, &gas_required)
+					}
 				}
 			})
 			.collect()
