// Copyright 2015, 2016 Ethcore (UK) Ltd.
// This file is part of Parity.

// Parity is free software: you can redistribute it and/or modify
// it under the terms of the GNU General Public License as published by
// the Free Software Foundation, either version 3 of the License, or
// (at your option) any later version.

// Parity is distributed in the hope that it will be useful,
// but WITHOUT ANY WARRANTY; without even the implied warranty of
// MERCHANTABILITY or FITNESS FOR A PARTICULAR PURPOSE.  See the
// GNU General Public License for more details.

// You should have received a copy of the GNU General Public License
// along with Parity.  If not, see <http://www.gnu.org/licenses/>.

use rayon::prelude::*;
use std::sync::atomic::AtomicBool;
use std::time::{Instant, Duration};

use util::*;
use util::Colour::White;
use account_provider::AccountProvider;
use views::{BlockView, HeaderView};
use client::{MiningBlockChainClient, Executive, Executed, EnvInfo, TransactOptions, BlockID, CallAnalytics};
use block::{ClosedBlock, IsBlock};
use error::*;
use transaction::SignedTransaction;
use receipt::{Receipt};
use spec::Spec;
use engine::Engine;
use miner::{MinerService, MinerStatus, TransactionQueue, AccountDetails, TransactionImportResult, TransactionOrigin};
use miner::work_notify::WorkPoster;

/// Different possible definitions for pending transaction set.
#[derive(Debug)]
pub enum PendingSet {
	/// Always just the transactions in the queue. These have had only cheap checks.
	AlwaysQueue,
	/// Always just the transactions in the sealing block. These have had full checks but
	/// may be empty if the node is not actively mining or has force_sealing enabled.
	AlwaysSealing,
	/// Try the sealing block, but if it is not currently sealing, fallback to the queue.
	SealingOrElseQueue,
}

/// Configures the behaviour of the miner.
#[derive(Debug)]
pub struct MinerOptions {
	/// URLs to notify when there is new work.
	pub new_work_notify: Vec<String>,
	/// Force the miner to reseal, even when nobody has asked for work.
	pub force_sealing: bool,
	/// Reseal on receipt of new external transactions.
	pub reseal_on_external_tx: bool,
	/// Reseal on receipt of new local transactions.
	pub reseal_on_own_tx: bool,
	/// Minimum period between transaction-inspired reseals.
	pub reseal_min_period: Duration,
	/// Maximum amount of gas to bother considering for block insertion.
	pub tx_gas_limit: U256,
	/// Maximum size of the transaction queue.
	pub tx_queue_size: usize,
	/// Whether we should fallback to providing all the queue's transactions or just pending.
	pub pending_set: PendingSet,
	/// How many historical work packages can we store before running out?
	pub work_queue_size: usize,
	/// Can we submit two different solutions for the same block and expect both to result in an import?
	pub enable_resubmission: bool,
}

impl Default for MinerOptions {
	fn default() -> Self {
		MinerOptions {
			new_work_notify: vec![],
			force_sealing: false,
			reseal_on_external_tx: true,
			reseal_on_own_tx: true,
			tx_gas_limit: !U256::zero(),
			tx_queue_size: 1024,
			pending_set: PendingSet::AlwaysQueue,
			reseal_min_period: Duration::from_secs(0),
			work_queue_size: 20,
			enable_resubmission: true,
		}
	}
}

/// Keeps track of transactions using priority queue and holds currently mined block.
pub struct Miner {
	// NOTE [ToDr]  When locking always lock in this order!
	transaction_queue: Mutex<TransactionQueue>,
	sealing_work: Mutex<UsingQueue<ClosedBlock>>,

	// for sealing...
	options: MinerOptions,
	sealing_enabled: AtomicBool,
	next_allowed_reseal: Mutex<Instant>,
	sealing_block_last_request: Mutex<u64>,
	gas_range_target: RwLock<(U256, U256)>,
	author: RwLock<Address>,
	extra_data: RwLock<Bytes>,
	spec: Spec,

	accounts: Option<Arc<AccountProvider>>,
	work_poster: Option<WorkPoster>,
}

impl Miner {
	/// Creates new instance of miner without accounts, but with given spec.
	pub fn with_spec(spec: Spec) -> Miner {
		Miner {
			transaction_queue: Mutex::new(TransactionQueue::new()),
			options: Default::default(),
			sealing_enabled: AtomicBool::new(false),
			next_allowed_reseal: Mutex::new(Instant::now()),
			sealing_block_last_request: Mutex::new(0),
			sealing_work: Mutex::new(UsingQueue::new(20)),
			gas_range_target: RwLock::new((U256::zero(), U256::zero())),
			author: RwLock::new(Address::default()),
			extra_data: RwLock::new(Vec::new()),
			accounts: None,
			spec: spec,
			work_poster: None,
		}
	}

	/// Creates new instance of miner
	pub fn new(options: MinerOptions, spec: Spec, accounts: Option<Arc<AccountProvider>>) -> Arc<Miner> {
		let work_poster = if !options.new_work_notify.is_empty() { Some(WorkPoster::new(&options.new_work_notify)) } else { None };
		Arc::new(Miner {
			transaction_queue: Mutex::new(TransactionQueue::with_limits(options.tx_queue_size, options.tx_gas_limit)),
			sealing_enabled: AtomicBool::new(options.force_sealing || !options.new_work_notify.is_empty()),
			next_allowed_reseal: Mutex::new(Instant::now()),
			sealing_block_last_request: Mutex::new(0),
			sealing_work: Mutex::new(UsingQueue::new(options.work_queue_size)),
			gas_range_target: RwLock::new((U256::zero(), U256::zero())),
			author: RwLock::new(Address::default()),
			extra_data: RwLock::new(Vec::new()),
			options: options,
			accounts: accounts,
			spec: spec,
			work_poster: work_poster,
		})
	}

	fn engine(&self) -> &Engine {
		self.spec.engine.deref()
	}

	fn forced_sealing(&self) -> bool {
		self.options.force_sealing || !self.options.new_work_notify.is_empty()
	}

	/// Prepares new block for sealing including top transactions from queue.
	#[cfg_attr(feature="dev", allow(match_same_arms))]
	#[cfg_attr(feature="dev", allow(cyclomatic_complexity))]
	fn prepare_sealing(&self, chain: &MiningBlockChainClient) {
		trace!(target: "miner", "prepare_sealing: entering");

		let (transactions, mut open_block, last_work_hash) = {
			let transactions = {self.transaction_queue.lock().unwrap().top_transactions()};
			let mut sealing_work = self.sealing_work.lock().unwrap();
			let last_work_hash = sealing_work.peek_last_ref().map(|pb| pb.block().fields().header.hash());
			let best_hash = chain.best_block_header().sha3();
/*
			// check to see if last ClosedBlock in would_seals is actually same parent block.
			// if so
			//   duplicate, re-open and push any new transactions.
			//   if at least one was pushed successfully, close and enqueue new ClosedBlock;
			//   otherwise, leave everything alone.
			// otherwise, author a fresh block.
*/
			let open_block = match sealing_work.pop_if(|b| b.block().fields().header.parent_hash() == &best_hash) {
				Some(old_block) => {
					trace!(target: "miner", "Already have previous work; updating and returning");
					// add transactions to old_block
					let e = self.engine();
					old_block.reopen(e, chain.vm_factory())
				}
				None => {
					// block not found - create it.
					trace!(target: "miner", "No existing work - making new block");
					chain.prepare_open_block(
						self.author(),
						(self.gas_floor_target(), self.gas_ceil_target()),
						self.extra_data()
					)
				}
			};
			(transactions, open_block, last_work_hash)
		};

		let mut invalid_transactions = HashSet::new();
		let block_number = open_block.block().fields().header.number();
		// TODO: push new uncles, too.
		for tx in transactions {
			let hash = tx.hash();
			match open_block.push_transaction(tx, None) {
				Err(Error::Execution(ExecutionError::BlockGasLimitReached { gas_limit, gas_used, .. })) => {
					trace!(target: "miner", "Skipping adding transaction to block because of gas limit: {:?}", hash);
					// Exit early if gas left is smaller then min_tx_gas
					let min_tx_gas: U256 = 21000.into();	// TODO: figure this out properly.
					if gas_limit - gas_used < min_tx_gas {
						break;
					}
				},
				Err(Error::Transaction(TransactionError::AlreadyImported)) => {}	// already have transaction - ignore
				Err(e) => {
					invalid_transactions.insert(hash);
					trace!(target: "miner",
						   "Error adding transaction to block: number={}. transaction_hash={:?}, Error: {:?}",
						   block_number, hash, e);
				},
				_ => {}	// imported ok
			}
		}

		let block = open_block.close();

		let fetch_account = |a: &Address| AccountDetails {
			nonce: chain.latest_nonce(a),
			balance: chain.latest_balance(a),
		};

		{
			let mut queue = self.transaction_queue.lock().unwrap();
			for hash in invalid_transactions.into_iter() {
				queue.remove_invalid(&hash, &fetch_account);
			}
		}

		if !block.transactions().is_empty() {
			trace!(target: "miner", "prepare_sealing: block has transaction - attempting internal seal.");
			// block with transactions - see if we can seal immediately.
			let s = self.engine().generate_seal(block.block(), match self.accounts {
				Some(ref x) => Some(&**x),
				None => None,
			});
			if let Some(seal) = s {
				trace!(target: "miner", "prepare_sealing: managed internal seal. importing...");
				if let Ok(sealed) = block.lock().try_seal(self.engine(), seal) {
					if let Ok(_) = chain.import_block(sealed.rlp_bytes()) {
						trace!(target: "miner", "prepare_sealing: sealed internally and imported. leaving.");
					} else {
						warn!("prepare_sealing: ERROR: could not import internally sealed block. WTF?");
					}
				} else {
					warn!("prepare_sealing: ERROR: try_seal failed when given internally generated seal. WTF?");
				}
				return;
			} else {
				trace!(target: "miner", "prepare_sealing: unable to generate seal internally");
			}
		}

		let work = {
			let mut sealing_work = self.sealing_work.lock().unwrap();
			trace!(target: "miner", "Checking whether we need to reseal: last={:?}, this={:?}", last_work_hash, block.block().fields().header.hash());
			let work = if last_work_hash.map_or(true, |h| h != block.block().fields().header.hash()) {
				trace!(target: "miner", "Pushing a new, refreshed or borrowed pending {}...", block.block().fields().header.hash());
				let pow_hash = block.block().fields().header.hash();
				let number = block.block().fields().header.number();
				let difficulty = *block.block().fields().header.difficulty();
				sealing_work.push(block);
				Some((pow_hash, difficulty, number))
			} else {
				None
			};
			trace!(target: "miner", "prepare_sealing: leaving (last={:?})", sealing_work.peek_last_ref().map(|b| b.block().fields().header.hash()));
			work
		};
		work.map(|(pow_hash, difficulty, number)| self.work_poster.as_ref().map(|ref p| p.notify(pow_hash, difficulty, number)));
	}

	fn update_gas_limit(&self, chain: &MiningBlockChainClient) {
		let gas_limit = HeaderView::new(&chain.best_block_header()).gas_limit();
		let mut queue = self.transaction_queue.lock().unwrap();
		queue.set_gas_limit(gas_limit);
	}

	/// Returns true if we had to prepare new pending block
	fn enable_and_prepare_sealing(&self, chain: &MiningBlockChainClient) -> bool {
		trace!(target: "miner", "enable_and_prepare_sealing: entering");
		let have_work = self.sealing_work.lock().unwrap().peek_last_ref().is_some();
		trace!(target: "miner", "enable_and_prepare_sealing: have_work={}", have_work);
		if !have_work {
			self.sealing_enabled.store(true, atomic::Ordering::Relaxed);
			self.prepare_sealing(chain);
		}
		let mut sealing_block_last_request = self.sealing_block_last_request.lock().unwrap();
		let best_number = chain.chain_info().best_block_number;
		if *sealing_block_last_request != best_number {
			trace!(target: "miner", "enable_and_prepare_sealing: Miner received request (was {}, now {}) - waking up.", *sealing_block_last_request, best_number);
			*sealing_block_last_request = best_number;
		}

		// Return if
		!have_work
	}

	/// Are we allowed to do a non-mandatory reseal?
	fn tx_reseal_allowed(&self) -> bool { Instant::now() > *self.next_allowed_reseal.lock().unwrap() }
}

const SEALING_TIMEOUT_IN_BLOCKS : u64 = 5;

impl MinerService for Miner {

	fn clear_and_reset(&self, chain: &MiningBlockChainClient) {
		self.transaction_queue.lock().unwrap().clear();
		self.update_sealing(chain);
	}

	fn status(&self) -> MinerStatus {
		let status = self.transaction_queue.lock().unwrap().status();
		let sealing_work = self.sealing_work.lock().unwrap();
		MinerStatus {
			transactions_in_pending_queue: status.pending,
			transactions_in_future_queue: status.future,
			transactions_in_pending_block: sealing_work.peek_last_ref().map_or(0, |b| b.transactions().len()),
		}
	}

	fn call(&self, chain: &MiningBlockChainClient, t: &SignedTransaction, analytics: CallAnalytics) -> Result<Executed, ExecutionError> {
		let sealing_work = self.sealing_work.lock().unwrap();
		match sealing_work.peek_last_ref() {
			Some(work) => {
				let block = work.block();

				// TODO: merge this code with client.rs's fn call somwhow.
				let header = block.header();
				let last_hashes = chain.last_hashes();
				let env_info = EnvInfo {
					number: header.number(),
					author: *header.author(),
					timestamp: header.timestamp(),
					difficulty: *header.difficulty(),
					last_hashes: last_hashes,
					gas_used: U256::zero(),
					gas_limit: U256::max_value(),
					dao_rescue_block_gas_limit: chain.dao_rescue_block_gas_limit(header.parent_hash().clone()),
				};
				// that's just a copy of the state.
				let mut state = block.state().clone();
				let sender = try!(t.sender().map_err(|e| {
					let message = format!("Transaction malformed: {:?}", e);
					ExecutionError::TransactionMalformed(message)
				}));
				let balance = state.balance(&sender);
				let needed_balance = t.value + t.gas * t.gas_price;
				if balance < needed_balance {
					// give the sender a sufficient balance
					state.add_balance(&sender, &(needed_balance - balance));
				}
				let options = TransactOptions { tracing: analytics.transaction_tracing, vm_tracing: analytics.vm_tracing, check_nonce: false };
				let mut ret = Executive::new(&mut state, &env_info, self.engine(), chain.vm_factory()).transact(t, options);

				// TODO gav move this into Executive.
				if analytics.state_diffing {
					if let Ok(ref mut x) = ret {
						x.state_diff = Some(state.diff_from(block.state().clone()));
					}
				}
				ret
			},
			None => {
				chain.call(t, analytics)
			}
		}
	}

	fn balance(&self, chain: &MiningBlockChainClient, address: &Address) -> U256 {
		let sealing_work = self.sealing_work.lock().unwrap();
		sealing_work.peek_last_ref().map_or_else(
			|| chain.latest_balance(address),
			|b| b.block().fields().state.balance(address)
		)
	}

	fn storage_at(&self, chain: &MiningBlockChainClient, address: &Address, position: &H256) -> H256 {
		let sealing_work = self.sealing_work.lock().unwrap();
		sealing_work.peek_last_ref().map_or_else(
			|| chain.latest_storage_at(address, position),
			|b| b.block().fields().state.storage_at(address, position)
		)
	}

	fn nonce(&self, chain: &MiningBlockChainClient, address: &Address) -> U256 {
		let sealing_work = self.sealing_work.lock().unwrap();
		sealing_work.peek_last_ref().map_or_else(|| chain.latest_nonce(address), |b| b.block().fields().state.nonce(address))
	}

	fn code(&self, chain: &MiningBlockChainClient, address: &Address) -> Option<Bytes> {
		let sealing_work = self.sealing_work.lock().unwrap();
		sealing_work.peek_last_ref().map_or_else(|| chain.code(address), |b| b.block().fields().state.code(address))
	}

	fn set_author(&self, author: Address) {
		*self.author.write().unwrap() = author;
	}

	fn set_extra_data(&self, extra_data: Bytes) {
		*self.extra_data.write().unwrap() = extra_data;
	}

	/// Set the gas limit we wish to target when sealing a new block.
	fn set_gas_floor_target(&self, target: U256) {
		self.gas_range_target.write().unwrap().0 = target;
	}

	fn set_gas_ceil_target(&self, target: U256) {
		self.gas_range_target.write().unwrap().1 = target;
	}

	fn set_minimal_gas_price(&self, min_gas_price: U256) {
		self.transaction_queue.lock().unwrap().set_minimal_gas_price(min_gas_price);
	}

	fn minimal_gas_price(&self) -> U256 {
		*self.transaction_queue.lock().unwrap().minimal_gas_price()
	}

	fn sensible_gas_price(&self) -> U256 {
		// 10% above our minimum.
		*self.transaction_queue.lock().unwrap().minimal_gas_price() * 110.into() / 100.into()
	}

	fn sensible_gas_limit(&self) -> U256 {
		self.gas_range_target.read().unwrap().0 / 5.into()
	}

	fn transactions_limit(&self) -> usize {
		self.transaction_queue.lock().unwrap().limit()
	}

	fn set_transactions_limit(&self, limit: usize) {
		self.transaction_queue.lock().unwrap().set_limit(limit)
	}

	fn set_tx_gas_limit(&self, limit: U256) {
		self.transaction_queue.lock().unwrap().set_tx_gas_limit(limit)
	}

	/// Get the author that we will seal blocks as.
	fn author(&self) -> Address {
		*self.author.read().unwrap()
	}

	/// Get the extra_data that we will seal blocks with.
	fn extra_data(&self) -> Bytes {
		self.extra_data.read().unwrap().clone()
	}

	/// Get the gas limit we wish to target when sealing a new block.
	fn gas_floor_target(&self) -> U256 {
		self.gas_range_target.read().unwrap().0
	}

	/// Get the gas limit we wish to target when sealing a new block.
	fn gas_ceil_target(&self) -> U256 {
		self.gas_range_target.read().unwrap().1
	}

	fn import_transactions<T>(&self, chain: &MiningBlockChainClient, transactions: Vec<SignedTransaction>, fetch_account: T) ->
		Vec<Result<TransactionImportResult, Error>>
		where T: Fn(&Address) -> AccountDetails {
		let results: Vec<Result<TransactionImportResult, Error>> = {
			let mut transaction_queue = self.transaction_queue.lock().unwrap();
			transactions.into_iter()
				.map(|tx| transaction_queue.add(tx, &fetch_account, TransactionOrigin::External))
				.collect()
		};
		if !results.is_empty() && self.options.reseal_on_external_tx && 	self.tx_reseal_allowed() {
			self.update_sealing(chain);
		}
		results
	}

	fn import_own_transaction<T>(
		&self,
		chain: &MiningBlockChainClient,
		transaction: SignedTransaction,
		fetch_account: T
	) -> Result<TransactionImportResult, Error> where T: Fn(&Address) -> AccountDetails {

		let hash = transaction.hash();
		trace!(target: "own_tx", "Importing transaction: {:?}", transaction);

		let imported = {
			// Be sure to release the lock before we call enable_and_prepare_sealing
			let mut transaction_queue = self.transaction_queue.lock().unwrap();
			let import = transaction_queue.add(transaction, &fetch_account, TransactionOrigin::Local);

			match import {
				Ok(ref res) => {
					trace!(target: "own_tx", "Imported transaction to {:?} (hash: {:?})", res, hash);
					trace!(target: "own_tx", "Status: {:?}", transaction_queue.status());
				},
				Err(ref e) => {
					trace!(target: "own_tx", "Failed to import transaction {:?} (hash: {:?})", e, hash);
					trace!(target: "own_tx", "Status: {:?}", transaction_queue.status());
					warn!(target: "own_tx", "Error importing transaction: {:?}", e);
				},
			}
			import
		};

		if imported.is_ok() && self.options.reseal_on_own_tx && self.tx_reseal_allowed() {
			// Make sure to do it after transaction is imported and lock is droped.
			// We need to create pending block and enable sealing
			let prepared = self.enable_and_prepare_sealing(chain);
			// If new block has not been prepared (means we already had one)
			// we need to update sealing
			if !prepared {
				self.update_sealing(chain);
			}
		}

		imported
	}

	fn all_transactions(&self) -> Vec<SignedTransaction> {
		let queue = self.transaction_queue.lock().unwrap();
		queue.top_transactions()
	}

	fn pending_transactions(&self) -> Vec<SignedTransaction> {
		let queue = self.transaction_queue.lock().unwrap();
		let sw = self.sealing_work.lock().unwrap();
		// TODO: should only use the sealing_work when it's current (it could be an old block)
		let sealing_set = match self.sealing_enabled.load(atomic::Ordering::Relaxed) {
			true => sw.peek_last_ref(),
			false => None,
		};
		match (&self.options.pending_set, sealing_set) {
			(&PendingSet::AlwaysQueue, _) | (&PendingSet::SealingOrElseQueue, None) => queue.top_transactions(),
			(_, sealing) => sealing.map_or_else(Vec::new, |s| s.transactions().clone()),
		}
	}

	fn pending_transactions_hashes(&self) -> Vec<H256> {
		let queue = self.transaction_queue.lock().unwrap();
		let sw = self.sealing_work.lock().unwrap();
		let sealing_set = match self.sealing_enabled.load(atomic::Ordering::Relaxed) {
			true => sw.peek_last_ref(),
			false => None,
		};
		match (&self.options.pending_set, sealing_set) {
			(&PendingSet::AlwaysQueue, _) | (&PendingSet::SealingOrElseQueue, None) => queue.pending_hashes(),
			(_, sealing) => sealing.map_or_else(Vec::new, |s| s.transactions().iter().map(|t| t.hash()).collect()),
		}
	}

	fn transaction(&self, hash: &H256) -> Option<SignedTransaction> {
		let queue = self.transaction_queue.lock().unwrap();
		let sw = self.sealing_work.lock().unwrap();
		let sealing_set = match self.sealing_enabled.load(atomic::Ordering::Relaxed) {
			true => sw.peek_last_ref(),
			false => None,
		};
		match (&self.options.pending_set, sealing_set) {
			(&PendingSet::AlwaysQueue, _) | (&PendingSet::SealingOrElseQueue, None) => queue.find(hash),
			(_, sealing) => sealing.and_then(|s| s.transactions().iter().find(|t| &t.hash() == hash).cloned()),
		}
	}

	fn pending_receipts(&self) -> BTreeMap<H256, Receipt> {
		match (self.sealing_enabled.load(atomic::Ordering::Relaxed), self.sealing_work.lock().unwrap().peek_last_ref()) {
			(true, Some(pending)) => {
				let hashes = pending.transactions()
					.iter()
					.map(|t| t.hash());

				let receipts = pending.receipts().clone().into_iter();

				hashes.zip(receipts).collect()
			},
			_ => BTreeMap::new()
		}
	}

	fn last_nonce(&self, address: &Address) -> Option<U256> {
		self.transaction_queue.lock().unwrap().last_nonce(address)
	}

	fn update_sealing(&self, chain: &MiningBlockChainClient) {
		if self.sealing_enabled.load(atomic::Ordering::Relaxed) {
			let current_no = chain.chain_info().best_block_number;
			let has_local_transactions = self.transaction_queue.lock().unwrap().has_local_pending_transactions();
			let last_request = *self.sealing_block_last_request.lock().unwrap();
			let should_disable_sealing = !self.forced_sealing()
				&& !has_local_transactions
				&& current_no > last_request
				&& current_no - last_request > SEALING_TIMEOUT_IN_BLOCKS;

			if should_disable_sealing {
				trace!(target: "miner", "Miner sleeping (current {}, last {})", current_no, last_request);
				self.sealing_enabled.store(false, atomic::Ordering::Relaxed);
				self.sealing_work.lock().unwrap().reset();
			} else {
				*self.next_allowed_reseal.lock().unwrap() = Instant::now() + self.options.reseal_min_period;
				self.prepare_sealing(chain);
			}
		}
	}

	fn map_sealing_work<F, T>(&self, chain: &MiningBlockChainClient, f: F) -> Option<T> where F: FnOnce(&ClosedBlock) -> T {
		trace!(target: "miner", "map_sealing_work: entering");
		self.enable_and_prepare_sealing(chain);
		trace!(target: "miner", "map_sealing_work: sealing prepared");
		let mut sealing_work = self.sealing_work.lock().unwrap();
		let ret = sealing_work.use_last_ref();
		trace!(target: "miner", "map_sealing_work: leaving use_last_ref={:?}", ret.as_ref().map(|b| b.block().fields().header.hash()));
		ret.map(f)
	}

	fn submit_seal(&self, chain: &MiningBlockChainClient, pow_hash: H256, seal: Vec<Bytes>) -> Result<(), Error> {
<<<<<<< HEAD
		let result = if let Some(b) = self.sealing_work.lock().unwrap().get_used_if(if self.options.enable_resubmission { GetAction::Clone } else { GetAction::Take }, |b| &b.hash() == &pow_hash) {
			match b.lock().try_seal(self.engine(), seal) {
				Err(_) => {
					info!(target: "miner", "Mined block rejected, PoW was invalid.");
					Err(Error::PowInvalid)
				}
				Ok(sealed) => {
					info!(target: "miner", "New block mined, hash: {}", sealed.header().hash().hex());
					Ok(sealed)
				}
			}
=======
		let result = if let Some(b) = self.sealing_work.lock().unwrap().take_used_if(|b| &b.hash() == &pow_hash) {
			b.lock().try_seal(self.engine(), seal).or_else(|_| {
				warn!(target: "miner", "Mined solution rejected: Invalid.");
				Err(Error::PowInvalid)
			})
>>>>>>> ff29c82c
		} else {
			warn!(target: "miner", "Mined solution rejected: Block unknown or out of date.");
			Err(Error::PowHashInvalid)
		};
		result.and_then(|sealed| {
			let n = sealed.header().number();
			let h = sealed.header().hash();
			try!(chain.import_sealed_block(sealed));
			info!(target: "miner", "Mined block imported OK. #{}: {}", paint(White.bold(), format!("{}", n)), paint(White.bold(), h.hex()));
			Ok(())
		})
	}

	fn chain_new_blocks(&self, chain: &MiningBlockChainClient, _imported: &[H256], _invalid: &[H256], enacted: &[H256], retracted: &[H256]) {
		fn fetch_transactions(chain: &MiningBlockChainClient, hash: &H256) -> Vec<SignedTransaction> {
			let block = chain
				.block(BlockID::Hash(*hash))
				// Client should send message after commit to db and inserting to chain.
				.expect("Expected in-chain blocks.");
			let block = BlockView::new(&block);
			block.transactions()
		}

		// 1. We ignore blocks that were `imported` (because it means that they are not in canon-chain, and transactions
		//	  should be still available in the queue.
		// 2. We ignore blocks that are `invalid` because it doesn't have any meaning in terms of the transactions that
		//    are in those blocks

		// First update gas limit in transaction queue
		self.update_gas_limit(chain);

		// Then import all transactions...
		{
			let out_of_chain = retracted
				.par_iter()
				.map(|h| fetch_transactions(chain, h));
			out_of_chain.for_each(|txs| {
				// populate sender
				for tx in &txs {
					let _sender = tx.sender();
				}
				let _ = self.import_transactions(chain, txs, |a| AccountDetails {
					nonce: chain.latest_nonce(a),
					balance: chain.latest_balance(a),
				});
			});
		}

		// ...and at the end remove old ones
		{
			let in_chain = enacted
				.par_iter()
				.map(|h: &H256| fetch_transactions(chain, h));

			in_chain.for_each(|mut txs| {
				let mut transaction_queue = self.transaction_queue.lock().unwrap();

				let to_remove = txs.drain(..)
						.map(|tx| {
							tx.sender().expect("Transaction is in block, so sender has to be defined.")
						})
						.collect::<HashSet<Address>>();
				for sender in to_remove.into_iter() {
					transaction_queue.remove_all(sender, chain.latest_nonce(&sender));
				}
			});
		}

		self.update_sealing(chain);
	}
}

#[cfg(test)]
mod tests {

	use super::super::MinerService;
	use super::Miner;
	use util::*;
	use client::{TestBlockChainClient, EachBlockWith};
	use block::*;
	use spec::Spec;

	// TODO [ToDr] To uncomment` when TestBlockChainClient can actually return a ClosedBlock.
	#[ignore]
	#[test]
	fn should_prepare_block_to_seal() {
		// given
		let client = TestBlockChainClient::default();
		let miner = Miner::with_spec(Spec::new_test());

		// when
		let sealing_work = miner.map_sealing_work(&client, |_| ());
		assert!(sealing_work.is_some(), "Expected closed block");
	}

	#[ignore]
	#[test]
	fn should_still_work_after_a_couple_of_blocks() {
		// given
		let client = TestBlockChainClient::default();
		let miner = Miner::with_spec(Spec::new_test());

		let res = miner.map_sealing_work(&client, |b| b.block().fields().header.hash());
		assert!(res.is_some());
		assert!(miner.submit_seal(&client, res.unwrap(), vec![]).is_ok());

		// two more blocks mined, work requested.
		client.add_blocks(1, EachBlockWith::Uncle);
		miner.map_sealing_work(&client, |b| b.block().fields().header.hash());

		client.add_blocks(1, EachBlockWith::Uncle);
		miner.map_sealing_work(&client, |b| b.block().fields().header.hash());

		// solution to original work submitted.
		assert!(miner.submit_seal(&client, res.unwrap(), vec![]).is_ok());
	}
}<|MERGE_RESOLUTION|>--- conflicted
+++ resolved
@@ -616,25 +616,11 @@
 	}
 
 	fn submit_seal(&self, chain: &MiningBlockChainClient, pow_hash: H256, seal: Vec<Bytes>) -> Result<(), Error> {
-<<<<<<< HEAD
 		let result = if let Some(b) = self.sealing_work.lock().unwrap().get_used_if(if self.options.enable_resubmission { GetAction::Clone } else { GetAction::Take }, |b| &b.hash() == &pow_hash) {
-			match b.lock().try_seal(self.engine(), seal) {
-				Err(_) => {
-					info!(target: "miner", "Mined block rejected, PoW was invalid.");
-					Err(Error::PowInvalid)
-				}
-				Ok(sealed) => {
-					info!(target: "miner", "New block mined, hash: {}", sealed.header().hash().hex());
-					Ok(sealed)
-				}
-			}
-=======
-		let result = if let Some(b) = self.sealing_work.lock().unwrap().take_used_if(|b| &b.hash() == &pow_hash) {
 			b.lock().try_seal(self.engine(), seal).or_else(|_| {
 				warn!(target: "miner", "Mined solution rejected: Invalid.");
 				Err(Error::PowInvalid)
 			})
->>>>>>> ff29c82c
 		} else {
 			warn!(target: "miner", "Mined solution rejected: Block unknown or out of date.");
 			Err(Error::PowHashInvalid)
