--- conflicted
+++ resolved
@@ -18,11 +18,8 @@
 /// It can also report validators for misbehaviour with two levels: `reportMalicious` and `reportBenign`.
 
 use std::sync::Weak;
-<<<<<<< HEAD
 use bigint::hash::H256;
-=======
 use parking_lot::RwLock;
->>>>>>> b731ccea
 use util::*;
 
 use futures::Future;
