--- conflicted
+++ resolved
@@ -277,11 +277,8 @@
 				state.sub_balance(&sender, &balance);
 				state.add_balance(&sender, &U256::max_value());
 				let options = TransactOptions { tracing: false, check_nonce: false };
-<<<<<<< HEAD
-				Executive::new(&mut state, &env_info, self.engine()).transact(t, options)
-=======
-				Executive::new(&mut state, &env_info, chain.engine(), chain.vm_factory()).transact(t, options)
->>>>>>> 6cff5805
+
+				Executive::new(&mut state, &env_info, self.engine(), chain.vm_factory()).transact(t, options)
 			},
 			None => {
 				chain.call(t)
