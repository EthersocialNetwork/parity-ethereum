#!/bin/sh
# Running Parity Full Test Suite

FEATURES="json-tests,ci-skip-issue"
OPTIONS="--release"
VALIDATE=1
THREADS=8

case $1 in
  --no-json)
    FEATURES="ipc"
    shift # past argument=value
    ;;
  --no-release)
    OPTIONS=""
    shift
    ;;
  --no-validate)
    VALIDATE=0
    shift
    ;;
  --no-run)
    OPTIONS="--no-run"
    shift
    ;;
  *)
    # unknown option
    ;;
esac

set -e


validate () {
  if [ "$VALIDATE" -eq "1" ]
  then
    echo "________Validate build________"
    time cargo check $@ --no-default-features
    time cargo check $@ --manifest-path util/io/Cargo.toml --no-default-features
    time cargo check $@ --manifest-path util/io/Cargo.toml --features "mio"
  
    # Validate chainspecs
    echo "________Validate chainspecs________"
    time ./scripts/validate_chainspecs.sh
  else
    echo "# not validating due to \$VALIDATE!=1"
  fi
}

cpp_test () {
  # Running the C++ example
  echo "________Running the C++ example________"
  cd parity-clib-examples/cpp && \
    mkdir -p build && \
    cd build && \
    cmake .. && \
    make -j $THREADS && \
    ./parity-example && \
    cd .. && \
    rm -rf build && \
    cd ../..
}

cargo_test () {
  echo "________Running Parity Full Test Suite________"
  git submodule update --init --recursive
  time cargo test $OPTIONS --features "$FEATURES" --all $@ -- --test-threads $THREADS
}


if [ "$CARGO_TARGET" ]
then
  validate --target $CARGO_TARGET
else
  validate
fi

<<<<<<< HEAD
# Running the C++ example
echo "________Running the C++ example________"
cd parity-clib-examples/cpp && \
  mkdir -p build && \
  cd build && \
  cmake .. && \
  make -j 8 && \
  ./parity-example && \
  cd .. && \
  rm -rf build && \
  cd ../..

# Running tests
echo "________Running Parity Full Test Suite________"
git submodule update --init --recursive
time cargo test  $OPTIONS --features "$FEATURES" --all $1 -- --test-threads 1
=======
test "${RUN_TESTS}" = "true" && cpp_test

if [ "$CARGO_TARGET" ]
then

  if [ "${RUN_TESTS}" = "true" ]
  then
    cargo_test --target $CARGO_TARGET $@
  else
    cargo_test --no-run --target $CARGO_TARGET $@
  fi
else
  cargo_test $@
fi
>>>>>>> f3b806b4
<|MERGE_RESOLUTION|>--- conflicted
+++ resolved
@@ -75,24 +75,6 @@
   validate
 fi
 
-<<<<<<< HEAD
-# Running the C++ example
-echo "________Running the C++ example________"
-cd parity-clib-examples/cpp && \
-  mkdir -p build && \
-  cd build && \
-  cmake .. && \
-  make -j 8 && \
-  ./parity-example && \
-  cd .. && \
-  rm -rf build && \
-  cd ../..
-
-# Running tests
-echo "________Running Parity Full Test Suite________"
-git submodule update --init --recursive
-time cargo test  $OPTIONS --features "$FEATURES" --all $1 -- --test-threads 1
-=======
 test "${RUN_TESTS}" = "true" && cpp_test
 
 if [ "$CARGO_TARGET" ]
@@ -106,5 +88,4 @@
   fi
 else
   cargo_test $@
-fi
->>>>>>> f3b806b4
+fi