--- conflicted
+++ resolved
@@ -20,13 +20,8 @@
 use super::node::{Node, OwnedNode};
 use super::lookup::Lookup;
 use super::{Trie, TrieItem, TrieError, TrieIterator, Query};
-<<<<<<< HEAD
 use bytes::Bytes;
 use rlp::{Decodable, Encodable};
-=======
-use ethereum_types::H256;
-use bytes::Bytes;
->>>>>>> 1620eabd
 
 /// A `Trie` implementation using a generic `HashDB` backing database.
 ///
