// Copyright 2015, 2016 Ethcore (UK) Ltd.
// This file is part of Parity.

// Parity is free software: you can redistribute it and/or modify
// it under the terms of the GNU General Public License as published by
// the Free Software Foundation, either version 3 of the License, or
// (at your option) any later version.

// Parity is distributed in the hope that it will be useful,
// but WITHOUT ANY WARRANTY; without even the implied warranty of
// MERCHANTABILITY or FITNESS FOR A PARTICULAR PURPOSE.  See the
// GNU General Public License for more details.

// You should have received a copy of the GNU General Public License
// along with Parity.  If not, see <http://www.gnu.org/licenses/>.

//! Trie interface and implementation.

use std::fmt;
use hash::H256;
use hashdb::{HashDB, DBValue};

/// Export the standardmap module.
pub mod standardmap;
/// Export the journal module.
pub mod journal;
/// Export the node module.
pub mod node;
/// Export the triedb module.
pub mod triedb;
/// Export the triedbmut module.
pub mod triedbmut;
/// Export the sectriedb module.
pub mod sectriedb;
/// Export the sectriedbmut module.
pub mod sectriedbmut;
/// Trie query recording.
pub mod recorder;


mod fatdb;
mod fatdbmut;

pub use self::standardmap::{Alphabet, StandardMap, ValueMode};
pub use self::triedbmut::TrieDBMut;
pub use self::triedb::{TrieDB, TrieDBIterator};
pub use self::sectriedbmut::SecTrieDBMut;
pub use self::sectriedb::SecTrieDB;
pub use self::fatdb::{FatDB, FatDBIterator};
pub use self::fatdbmut::FatDBMut;
pub use self::recorder::Recorder;

/// Trie Errors.
///
/// These borrow the data within them to avoid excessive copying on every
/// trie operation.
#[derive(Debug, PartialEq, Eq, Clone)]
pub enum TrieError {
	/// Attempted to create a trie with a state root not in the DB.
	InvalidStateRoot(H256),
	/// Trie item not found in the database,
	IncompleteDatabase(H256),
}

impl fmt::Display for TrieError {
	fn fmt(&self, f: &mut fmt::Formatter) -> fmt::Result {
		match *self {
			TrieError::InvalidStateRoot(ref root) => write!(f, "Invalid state root: {}", root),
			TrieError::IncompleteDatabase(ref missing) =>
				write!(f, "Database missing expected key: {}", missing),
		}
	}
}

/// Trie result type. Boxed to avoid copying around extra space for `H256`s on successful queries.
pub type Result<T> = ::std::result::Result<T, Box<TrieError>>;

/// Trie-Item type.
pub type TrieItem<'a> = Result<(Vec<u8>, DBValue)>;

/// A key-value datastore implemented as a database-backed modified Merkle tree.
pub trait Trie {
	/// Return the root of the trie.
	fn root(&self) -> &H256;

	/// Is the trie empty?
	fn is_empty(&self) -> bool { *self.root() == ::sha3::SHA3_NULL_RLP }

	/// Does the trie contain a given key?
	fn contains(&self, key: &[u8]) -> Result<bool> {
		self.get(key).map(|x| x.is_some())
	}

	/// What is the value of the given key in this trie?
	fn get<'a, 'key>(&'a self, key: &'key [u8]) -> Result<Option<DBValue>> where 'a: 'key {
		self.get_recorded(key, &mut recorder::NoOp)
	}

	/// Query the value of the given key in this trie while recording visited nodes
	/// to the given recorder. If the query encounters an error, the nodes passed to the recorder are unspecified.
	fn get_recorded<'a, 'b, R: 'b>(&'a self, key: &'b [u8], rec: &'b mut R) -> Result<Option<DBValue>>
		where 'a: 'b, R: Recorder;

<<<<<<< HEAD
	/// Returns a depth-first iterator over the elements of the trie.
	fn iter<'a>(&'a self) -> Result<Box<Iterator<Item = TrieItem> + 'a>>;
=======
	/// Returns an iterator over elements of trie.
	fn iter<'a>(&'a self) -> Result<Box<TrieIterator<Item = TrieItem> + 'a>>;
>>>>>>> 3837114e
}

/// A key-value datastore implemented as a database-backed modified Merkle tree.
pub trait TrieMut {
	/// Return the root of the trie.
	fn root(&mut self) -> &H256;

	/// Is the trie empty?
	fn is_empty(&self) -> bool;

	/// Does the trie contain a given key?
	fn contains(&self, key: &[u8]) -> Result<bool> {
		self.get(key).map(|x| x.is_some())
	}

	/// What is the value of the given key in this trie?
	fn get<'a, 'key>(&'a self, key: &'key [u8]) -> Result<Option<DBValue>> where 'a: 'key;

	/// Insert a `key`/`value` pair into the trie. An `empty` value is equivalent to removing
	/// `key` from the trie.
	fn insert(&mut self, key: &[u8], value: &[u8]) -> Result<()>;

	/// Remove a `key` from the trie. Equivalent to making it equal to the empty
	/// value.
	fn remove(&mut self, key: &[u8]) -> Result<()>;
}

/// A trie iterator that also supports random access.
pub trait TrieIterator : Iterator {
	/// Position the iterator on the first element with key > `key`
	fn seek(&mut self, key: &[u8]) -> Result<()>;
}

/// Trie types
#[derive(Debug, PartialEq, Clone)]
pub enum TrieSpec {
	/// Generic trie.
	Generic,
	/// Secure trie.
	Secure,
	///	Secure trie with fat database.
	Fat,
}

impl Default for TrieSpec {
	fn default() -> TrieSpec {
		TrieSpec::Secure
	}
}

/// Trie factory.
#[derive(Default, Clone)]
pub struct TrieFactory {
	spec: TrieSpec,
}

/// All different kinds of tries.
/// This is used to prevent a heap allocation for every created trie.
pub enum TrieKinds<'db> {
	/// A generic trie db.
	Generic(TrieDB<'db>),
	/// A secure trie db.
	Secure(SecTrieDB<'db>),
	/// A fat trie db.
	Fat(FatDB<'db>),
}

// wrapper macro for making the match easier to deal with.
macro_rules! wrapper {
	($me: ident, $f_name: ident, $($param: ident),*) => {
		match *$me {
			TrieKinds::Generic(ref t) => t.$f_name($($param),*),
			TrieKinds::Secure(ref t) => t.$f_name($($param),*),
			TrieKinds::Fat(ref t) => t.$f_name($($param),*),
		}
	}
}

impl<'db> Trie for TrieKinds<'db> {
	fn root(&self) -> &H256 {
		wrapper!(self, root,)
	}

	fn is_empty(&self) -> bool {
		wrapper!(self, is_empty,)
	}

	fn contains(&self, key: &[u8]) -> Result<bool> {
		wrapper!(self, contains, key)
	}

	fn get_recorded<'a, 'b, R: 'b>(&'a self, key: &'b [u8], r: &'b mut R) -> Result<Option<DBValue>>
		where 'a: 'b, R: Recorder {
		wrapper!(self, get_recorded, key, r)
	}

	fn iter<'a>(&'a self) -> Result<Box<TrieIterator<Item = TrieItem> + 'a>> {
		wrapper!(self, iter,)
	}
}

#[cfg_attr(feature="dev", allow(wrong_self_convention))]
impl TrieFactory {
	/// Creates new factory.
	pub fn new(spec: TrieSpec) -> Self {
		TrieFactory {
			spec: spec,
		}
	}

	/// Create new immutable instance of Trie.
	pub fn readonly<'db>(&self, db: &'db HashDB, root: &'db H256) -> Result<TrieKinds<'db>> {
		match self.spec {
			TrieSpec::Generic => Ok(TrieKinds::Generic(try!(TrieDB::new(db, root)))),
			TrieSpec::Secure => Ok(TrieKinds::Secure(try!(SecTrieDB::new(db, root)))),
			TrieSpec::Fat => Ok(TrieKinds::Fat(try!(FatDB::new(db, root)))),
		}
	}

	/// Create new mutable instance of Trie.
	pub fn create<'db>(&self, db: &'db mut HashDB, root: &'db mut H256) -> Box<TrieMut + 'db> {
		match self.spec {
			TrieSpec::Generic => Box::new(TrieDBMut::new(db, root)),
			TrieSpec::Secure => Box::new(SecTrieDBMut::new(db, root)),
			TrieSpec::Fat => Box::new(FatDBMut::new(db, root)),
		}
	}

	/// Create new mutable instance of trie and check for errors.
	pub fn from_existing<'db>(&self, db: &'db mut HashDB, root: &'db mut H256) -> Result<Box<TrieMut + 'db>> {
		match self.spec {
			TrieSpec::Generic => Ok(Box::new(try!(TrieDBMut::from_existing(db, root)))),
			TrieSpec::Secure => Ok(Box::new(try!(SecTrieDBMut::from_existing(db, root)))),
			TrieSpec::Fat => Ok(Box::new(try!(FatDBMut::from_existing(db, root)))),
		}
	}

	/// Returns true iff the trie DB is a fat DB (allows enumeration of keys).
	pub fn is_fat(&self) -> bool { self.spec == TrieSpec::Fat }
}<|MERGE_RESOLUTION|>--- conflicted
+++ resolved
@@ -101,13 +101,8 @@
 	fn get_recorded<'a, 'b, R: 'b>(&'a self, key: &'b [u8], rec: &'b mut R) -> Result<Option<DBValue>>
 		where 'a: 'b, R: Recorder;
 
-<<<<<<< HEAD
-	/// Returns a depth-first iterator over the elements of the trie.
-	fn iter<'a>(&'a self) -> Result<Box<Iterator<Item = TrieItem> + 'a>>;
-=======
-	/// Returns an iterator over elements of trie.
+	/// Returns a depth-first iterator over the elements of trie.
 	fn iter<'a>(&'a self) -> Result<Box<TrieIterator<Item = TrieItem> + 'a>>;
->>>>>>> 3837114e
 }
 
 /// A key-value datastore implemented as a database-backed modified Merkle tree.
