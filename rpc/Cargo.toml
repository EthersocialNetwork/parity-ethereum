--- conflicted
+++ resolved
@@ -60,17 +60,10 @@
 parity-reactor = { path = "../util/reactor" }
 parity-updater = { path = "../updater" }
 parity-version = { path = "../util/version" }
+patricia-trie = { path = "../util/patricia_trie" }
 rlp = { path = "../util/rlp" }
 stats = { path = "../util/stats" }
 vm = { path = "../ethcore/vm" }
-<<<<<<< HEAD
-keccak-hash = { path = "../util/hash" }
-hardware-wallet = { path = "../hw" }
-patricia-trie = { path = "../util/patricia_trie" }
-
-clippy = { version = "0.0.103", optional = true}
-=======
->>>>>>> 2cfc2b95
 
 [dev-dependencies]
 pretty_assertions = "0.1"
