--- conflicted
+++ resolved
@@ -534,11 +534,7 @@
 		self.client.block_hash(id)
 	}
 
-<<<<<<< HEAD
-	fn pending_transactions_hashes(&self) -> BTreeSet<::ethereum_types::H256> {
-=======
 	fn pending_transaction_hashes(&self) -> BTreeSet<::ethereum_types::H256> {
->>>>>>> 4ba600fc
 		BTreeSet::new()
 	}
 
