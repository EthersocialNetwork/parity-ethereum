// Copyright 2015-2017 Parity Technologies (UK) Ltd.
// This file is part of Parity.

// Parity is free software: you can redistribute it and/or modify
// it under the terms of the GNU General Public License as published by
// the Free Software Foundation, either version 3 of the License, or
// (at your option) any later version.

// Parity is distributed in the hope that it will be useful,
// but WITHOUT ANY WARRANTY; without even the implied warranty of
// MERCHANTABILITY or FITNESS FOR A PARTICULAR PURPOSE.  See the
// GNU General Public License for more details.

// You should have received a copy of the GNU General Public License
// along with Parity.  If not, see <http://www.gnu.org/licenses/>.

//! Eth rpc implementation.

use std::thread;
use std::time::{Instant, Duration, SystemTime, UNIX_EPOCH};
use std::sync::Arc;

use rlp::{self, Rlp};
use ethereum_types::{U256, H64, H160, H256, Address};
use parking_lot::Mutex;

use ethash::SeedHashCompute;
use ethcore::account_provider::{AccountProvider, DappId};
use ethcore::client::{BlockChainClient, BlockId, TransactionId, UncleId, StateOrBlock, StateClient, StateInfo, Call, EngineInfo};
use ethcore::ethereum::Ethash;
use ethcore::filter::Filter as EthcoreFilter;
use ethcore::header::{BlockNumber as EthBlockNumber};
use ethcore::log_entry::LogEntry;
use ethcore::miner::{self, MinerService};
use ethcore::snapshot::SnapshotService;
use ethcore::encoded;
use sync::{SyncProvider};
use miner::external::ExternalMinerService;
use transaction::{SignedTransaction, LocalizedTransaction};

use jsonrpc_core::{BoxFuture, Result};
use jsonrpc_core::futures::future;
use jsonrpc_macros::Trailing;

use v1::helpers::{errors, limit_logs, fake_sign};
use v1::helpers::dispatch::{FullDispatcher, default_gas_price};
use v1::helpers::block_import::is_major_importing;
use v1::helpers::accounts::unwrap_provider;
use v1::traits::Eth;
use v1::types::{
	RichBlock, Block, BlockTransactions, BlockNumber, Bytes, SyncStatus, SyncInfo,
	Transaction, CallRequest, Index, Filter, Log, Receipt, Work,
	H64 as RpcH64, H256 as RpcH256, H160 as RpcH160, U256 as RpcU256, block_number_to_id,
};
use v1::metadata::Metadata;

const EXTRA_INFO_PROOF: &'static str = "Object exists in blockchain (fetched earlier), extra_info is always available if object exists; qed";

/// Eth RPC options
pub struct EthClientOptions {
	/// Return nonce from transaction queue when pending block not available.
	pub pending_nonce_from_queue: bool,
	/// Returns receipt from pending blocks
	pub allow_pending_receipt_query: bool,
	/// Send additional block number when asking for work
	pub send_block_number_in_get_work: bool,
	/// Gas Price Percentile used as default gas price.
	pub gas_price_percentile: usize,
}

impl EthClientOptions {
	/// Creates new default `EthClientOptions` and allows alterations
	/// by provided function.
	pub fn with<F: Fn(&mut Self)>(fun: F) -> Self {
		let mut options = Self::default();
		fun(&mut options);
		options
	}
}

impl Default for EthClientOptions {
	fn default() -> Self {
		EthClientOptions {
			pending_nonce_from_queue: false,
			allow_pending_receipt_query: true,
			send_block_number_in_get_work: true,
			gas_price_percentile: 50,
		}
	}
}

/// Eth rpc implementation.
pub struct EthClient<C, SN: ?Sized, S: ?Sized, M, EM> where
	C: miner::BlockChainClient + BlockChainClient,
	SN: SnapshotService,
	S: SyncProvider,
	M: MinerService,
	EM: ExternalMinerService {

	client: Arc<C>,
	snapshot: Arc<SN>,
	sync: Arc<S>,
	accounts: Option<Arc<AccountProvider>>,
	miner: Arc<M>,
	external_miner: Arc<EM>,
	seed_compute: Mutex<SeedHashCompute>,
	options: EthClientOptions,
	eip86_transition: u64,
}

enum BlockNumberOrId {
	Number(BlockNumber),
	Id(BlockId),
}

impl From<BlockId> for BlockNumberOrId {
	fn from(value: BlockId) -> BlockNumberOrId {
		BlockNumberOrId::Id(value)
	}
}

impl From<BlockNumber> for BlockNumberOrId {
	fn from(value: BlockNumber) -> BlockNumberOrId {
		BlockNumberOrId::Number(value)
	}
}

enum PendingOrBlock {
	Block(BlockId),
	Pending,
}

struct PendingUncleId {
	id: PendingOrBlock,
	position: usize,
}

enum PendingTransactionId {
	Hash(H256),
	Location(PendingOrBlock, usize)
}

impl<C, SN: ?Sized, S: ?Sized, M, EM, T: StateInfo + 'static> EthClient<C, SN, S, M, EM> where
	C: miner::BlockChainClient + BlockChainClient + StateClient<State=T> + Call<State=T> + EngineInfo,
	SN: SnapshotService,
	S: SyncProvider,
	M: MinerService<State=T>,
	EM: ExternalMinerService {

	/// Creates new EthClient.
	pub fn new(
		client: &Arc<C>,
		snapshot: &Arc<SN>,
		sync: &Arc<S>,
		accounts: &Option<Arc<AccountProvider>>,
		miner: &Arc<M>,
		em: &Arc<EM>,
		options: EthClientOptions
	) -> Self {
		EthClient {
			client: client.clone(),
			snapshot: snapshot.clone(),
			sync: sync.clone(),
			miner: miner.clone(),
			accounts: accounts.clone(),
			external_miner: em.clone(),
			seed_compute: Mutex::new(SeedHashCompute::new()),
			options: options,
			eip86_transition: client.eip86_transition(),
		}
	}

	/// Attempt to get the `Arc<AccountProvider>`, errors if provider was not
	/// set.
	fn account_provider(&self) -> Result<Arc<AccountProvider>> {
		unwrap_provider(&self.accounts)
	}

	fn rich_block(&self, id: BlockNumberOrId, include_txs: bool) -> Result<Option<RichBlock>> {
		let client = &self.client;

		let client_query = |id| (client.block(id), client.block_total_difficulty(id), client.block_extra_info(id), false);

		let (block, difficulty, extra, is_pending) = match id {
			BlockNumberOrId::Number(BlockNumber::Pending) => {
				let info = self.client.chain_info();
				let pending_block = self.miner.pending_block(info.best_block_number);
				let difficulty = {
					let latest_difficulty = self.client.block_total_difficulty(BlockId::Latest).expect("blocks in chain have details; qed");
					let pending_difficulty = self.miner.pending_block_header(info.best_block_number).map(|header| *header.difficulty());

				 	if let Some(difficulty) = pending_difficulty {
						difficulty + latest_difficulty
					} else {
						latest_difficulty
					}
				};

				let extra = pending_block.as_ref().map(|b| self.client.engine().extra_info(&b.header));

				(pending_block.map(|b| encoded::Block::new(b.rlp_bytes())), Some(difficulty), extra, true)
			},

			BlockNumberOrId::Number(num) => {
				let id = match num {
					BlockNumber::Latest => BlockId::Latest,
					BlockNumber::Earliest => BlockId::Earliest,
					BlockNumber::Num(n) => BlockId::Number(n),
					BlockNumber::Pending => unreachable!(), // Already covered
				};

				client_query(id)
			},

			BlockNumberOrId::Id(id) => client_query(id),
		};

		match (block, difficulty) {
			(Some(block), Some(total_difficulty)) => {
				let view = block.header_view();
				Ok(Some(RichBlock {
					inner: Block {
						hash: match is_pending {
							true => None,
							false => Some(view.hash().into()),
						},
						size: Some(block.rlp().as_raw().len().into()),
						parent_hash: view.parent_hash().into(),
						uncles_hash: view.uncles_hash().into(),
						author: view.author().into(),
						miner: view.author().into(),
						state_root: view.state_root().into(),
						transactions_root: view.transactions_root().into(),
						receipts_root: view.receipts_root().into(),
						number: match is_pending {
							true => None,
							false => Some(view.number().into()),
						},
						gas_used: view.gas_used().into(),
						gas_limit: view.gas_limit().into(),
						logs_bloom: match is_pending {
							true => None,
							false => Some(view.log_bloom().into()),
						},
						timestamp: view.timestamp().into(),
						difficulty: view.difficulty().into(),
						total_difficulty: Some(total_difficulty.into()),
						seal_fields: view.seal().into_iter().map(Into::into).collect(),
						uncles: block.uncle_hashes().into_iter().map(Into::into).collect(),
						transactions: match include_txs {
							true => BlockTransactions::Full(block.view().localized_transactions().into_iter().map(|t| Transaction::from_localized(t, self.eip86_transition)).collect()),
							false => BlockTransactions::Hashes(block.transaction_hashes().into_iter().map(Into::into).collect()),
						},
						extra_data: Bytes::new(view.extra_data()),
					},
					extra_info: extra.expect(EXTRA_INFO_PROOF),
				}))
			},
			_ => Ok(None)
		}
	}

	fn transaction(&self, id: PendingTransactionId) -> Result<Option<Transaction>> {
		let client_transaction = |id| match self.client.transaction(id) {
			Some(t) => Ok(Some(Transaction::from_localized(t, self.eip86_transition))),
			None => Ok(None),
		};

		match id {
			PendingTransactionId::Hash(hash) => client_transaction(TransactionId::Hash(hash)),

			PendingTransactionId::Location(PendingOrBlock::Block(block), index) => {
				client_transaction(TransactionId::Location(block, index))
			},

			PendingTransactionId::Location(PendingOrBlock::Pending, index) => {
				let info = self.client.chain_info();
				let pending_block = match self.miner.pending_block(info.best_block_number) {
					Some(block) => block,
					None => return Ok(None),
				};

				// Implementation stolen from `extract_transaction_at_index`
				let transaction = pending_block.transactions.get(index)
					// Verify if transaction signature is correct.
					.and_then(|tx| SignedTransaction::new(tx.clone()).ok())
					.map(|signed_tx| {
						let (signed, sender, _) = signed_tx.deconstruct();
						let block_hash = pending_block.header.hash();
						let block_number = pending_block.header.number();
						let transaction_index = index;
						let cached_sender = Some(sender);

						LocalizedTransaction {
							signed,
							block_number,
							block_hash,
							transaction_index,
							cached_sender,
						}
					})
					.map(|tx| Transaction::from_localized(tx, self.eip86_transition));

				Ok(transaction)
			}
		}
	}

	fn uncle(&self, id: PendingUncleId) -> Result<Option<RichBlock>> {
		let client = &self.client;

		let (uncle, parent_difficulty, extra) = match id {
			PendingUncleId { id: PendingOrBlock::Pending, position } => {
				let info = self.client.chain_info();

				let pending_block = match self.miner.pending_block(info.best_block_number) {
					Some(block) => block,
					None => return Ok(None),
				};

				let uncle = match pending_block.uncles.get(position) {
					Some(uncle) => uncle.clone(),
					None => return Ok(None),
				};

				let difficulty = {
					let latest_difficulty = self.client.block_total_difficulty(BlockId::Latest).expect("blocks in chain have details; qed");
					let pending_difficulty = self.miner.pending_block_header(info.best_block_number).map(|header| *header.difficulty());

					if let Some(difficulty) = pending_difficulty {
						difficulty + latest_difficulty
					} else {
						latest_difficulty
					}
				};

				let extra = self.client.engine().extra_info(&pending_block.header);

				(uncle, difficulty, extra)
			},

			PendingUncleId { id: PendingOrBlock::Block(block_id), position } => {
				let uncle_id = UncleId { block: block_id, position };

				let uncle = match client.uncle(uncle_id) {
					Some(hdr) => match hdr.decode() {
						Ok(h) => h,
						Err(e) => return Err(errors::decode(e))
					},
					None => { return Ok(None); }
				};

				let parent_difficulty = match client.block_total_difficulty(BlockId::Hash(uncle.parent_hash().clone())) {
					Some(difficulty) => difficulty,
					None => { return Ok(None); }
				};

				let extra = client.uncle_extra_info(uncle_id).expect(EXTRA_INFO_PROOF);

				(uncle, parent_difficulty, extra)
			}
		};

		let size = client.block(BlockId::Hash(uncle.hash()))
			.map(|block| block.into_inner().len())
			.map(U256::from)
			.map(Into::into);

		let block = RichBlock {
			inner: Block {
				hash: Some(uncle.hash().into()),
				size: size,
				parent_hash: uncle.parent_hash().clone().into(),
				uncles_hash: uncle.uncles_hash().clone().into(),
				author: uncle.author().clone().into(),
				miner: uncle.author().clone().into(),
				state_root: uncle.state_root().clone().into(),
				transactions_root: uncle.transactions_root().clone().into(),
				number: Some(uncle.number().into()),
				gas_used: uncle.gas_used().clone().into(),
				gas_limit: uncle.gas_limit().clone().into(),
				logs_bloom: Some(uncle.log_bloom().clone().into()),
				timestamp: uncle.timestamp().into(),
				difficulty: uncle.difficulty().clone().into(),
				total_difficulty: Some((uncle.difficulty().clone() + parent_difficulty).into()),
				receipts_root: uncle.receipts_root().clone().into(),
				extra_data: uncle.extra_data().clone().into(),
				seal_fields: uncle.seal().into_iter().cloned().map(Into::into).collect(),
				uncles: vec![],
				transactions: BlockTransactions::Hashes(vec![]),
			},
			extra_info: extra,
		};
		Ok(Some(block))
	}

	fn dapp_accounts(&self, dapp: DappId) -> Result<Vec<H160>> {
		let store = self.account_provider()?;
		store
			.note_dapp_used(dapp.clone())
			.and_then(|_| store.dapp_addresses(dapp))
			.map_err(|e| errors::account("Could not fetch accounts.", e))
	}

	fn get_state(&self, number: BlockNumber) -> StateOrBlock {
		match number {
			BlockNumber::Num(num) => BlockId::Number(num).into(),
			BlockNumber::Earliest => BlockId::Earliest.into(),
			BlockNumber::Latest => BlockId::Latest.into(),

			BlockNumber::Pending => {
				let info = self.client.chain_info();

				self.miner
					.pending_state(info.best_block_number)
					.map(|s| Box::new(s) as Box<StateInfo>)
					.unwrap_or(Box::new(self.client.latest_state()) as Box<StateInfo>)
					.into()
			}
		}
	}
}

pub fn pending_logs<M>(miner: &M, best_block: EthBlockNumber, filter: &EthcoreFilter) -> Vec<Log> where M: MinerService {
	let receipts = miner.pending_receipts(best_block).unwrap_or_default();

	let pending_logs = receipts.into_iter()
		.flat_map(|(hash, r)| r.logs.into_iter().map(|l| (hash.clone(), l)).collect::<Vec<(H256, LogEntry)>>())
		.collect::<Vec<(H256, LogEntry)>>();

	let result = pending_logs.into_iter()
		.filter(|pair| filter.matches(&pair.1))
		.map(|pair| {
			let mut log = Log::from(pair.1);
			log.transaction_hash = Some(pair.0.into());
			log
		})
		.collect();

	result
}

fn check_known<C>(client: &C, number: BlockNumber) -> Result<()> where C: BlockChainClient {
	use ethcore::block_status::BlockStatus;

	let id = match number {
		BlockNumber::Pending => return Ok(()),

		BlockNumber::Num(n) => BlockId::Number(n),
		BlockNumber::Latest => BlockId::Latest,
		BlockNumber::Earliest => BlockId::Earliest,
	};

	match client.block_status(id) {
		BlockStatus::InChain => Ok(()),
		_ => Err(errors::unknown_block()),
	}
}

const MAX_QUEUE_SIZE_TO_MINE_ON: usize = 4;	// because uncles go back 6.

impl<C, SN: ?Sized, S: ?Sized, M, EM, T: StateInfo + 'static> Eth for EthClient<C, SN, S, M, EM> where
	C: miner::BlockChainClient + BlockChainClient + StateClient<State=T> + Call<State=T> + EngineInfo + 'static,
	SN: SnapshotService + 'static,
	S: SyncProvider + 'static,
	M: MinerService<State=T> + 'static,
	EM: ExternalMinerService + 'static,
{
	type Metadata = Metadata;

	fn protocol_version(&self) -> Result<String> {
		let version = self.sync.status().protocol_version.to_owned();
		Ok(format!("{}", version))
	}

	fn syncing(&self) -> Result<SyncStatus> {
		use ethcore::snapshot::RestorationStatus;

		let status = self.sync.status();
		let client = &self.client;
		let snapshot_status = self.snapshot.status();

		let (warping, warp_chunks_amount, warp_chunks_processed) = match snapshot_status {
			RestorationStatus::Ongoing { state_chunks, block_chunks, state_chunks_done, block_chunks_done } =>
				(true, Some(block_chunks + state_chunks), Some(block_chunks_done + state_chunks_done)),
			_ => (false, None, None),
		};


		if warping || is_major_importing(Some(status.state), client.queue_info()) {
			let chain_info = client.chain_info();
			let current_block = U256::from(chain_info.best_block_number);
			let highest_block = U256::from(status.highest_block_number.unwrap_or(status.start_block_number));

			let info = SyncInfo {
				starting_block: status.start_block_number.into(),
				current_block: current_block.into(),
				highest_block: highest_block.into(),
				warp_chunks_amount: warp_chunks_amount.map(|x| U256::from(x as u64)).map(Into::into),
				warp_chunks_processed: warp_chunks_processed.map(|x| U256::from(x as u64)).map(Into::into),
			};
			Ok(SyncStatus::Info(info))
		} else {
			Ok(SyncStatus::None)
		}
	}

	fn author(&self, meta: Metadata) -> Result<RpcH160> {
		let dapp = meta.dapp_id();

		let mut miner = self.miner.authoring_params().author;
		if miner == 0.into() {
			miner = self.dapp_accounts(dapp.into())?.get(0).cloned().unwrap_or_default();
		}

		Ok(RpcH160::from(miner))
	}

	fn is_mining(&self) -> Result<bool> {
		Ok(self.miner.is_currently_sealing())
	}

	fn hashrate(&self) -> Result<RpcU256> {
		Ok(RpcU256::from(self.external_miner.hashrate()))
	}

	fn gas_price(&self) -> Result<RpcU256> {
		Ok(RpcU256::from(default_gas_price(&*self.client, &*self.miner, self.options.gas_price_percentile)))
	}

	fn accounts(&self, meta: Metadata) -> Result<Vec<RpcH160>> {
		let dapp = meta.dapp_id();

		let accounts = self.dapp_accounts(dapp.into())?;
		Ok(accounts.into_iter().map(Into::into).collect())
	}

	fn block_number(&self) -> Result<RpcU256> {
		Ok(RpcU256::from(self.client.chain_info().best_block_number))
	}

	fn balance(&self, address: RpcH160, num: Trailing<BlockNumber>) -> BoxFuture<RpcU256> {
		let address = address.into();

		let num = num.unwrap_or_default();

		try_bf!(check_known(&*self.client, num.clone()));
		let res = match self.client.balance(&address, self.get_state(num)) {
			Some(balance) => Ok(balance.into()),
			None => Err(errors::state_pruned()),
		};

		Box::new(future::done(res))
	}

	fn storage_at(&self, address: RpcH160, pos: RpcU256, num: Trailing<BlockNumber>) -> BoxFuture<RpcH256> {
		let address: Address = RpcH160::into(address);
		let position: U256 = RpcU256::into(pos);

		let num = num.unwrap_or_default();

		try_bf!(check_known(&*self.client, num.clone()));
		let res = match self.client.storage_at(&address, &H256::from(position), self.get_state(num)) {
			Some(s) => Ok(s.into()),
			None => Err(errors::state_pruned()),
		};

		Box::new(future::done(res))
	}

	fn transaction_count(&self, address: RpcH160, num: Trailing<BlockNumber>) -> BoxFuture<RpcU256> {
		let address: Address = RpcH160::into(address);

		let res = match num.unwrap_or_default() {
			BlockNumber::Pending if self.options.pending_nonce_from_queue => {
				Ok(self.miner.next_nonce(&*self.client, &address).into())
			}
			BlockNumber::Pending => {
				let info = self.client.chain_info();
				let nonce = self.miner
					.pending_state(info.best_block_number)
					.and_then(|s| s.nonce(&address).ok())
					.or_else(|| {
						warn!("Fallback to `BlockId::Latest`");
						self.client.nonce(&address, BlockId::Latest)
					});

				match nonce {
					Some(nonce) => Ok(nonce.into()),
					None => Err(errors::database("latest nonce missing"))
				}
			},
			number => {
				try_bf!(check_known(&*self.client, number.clone()));
				match self.client.nonce(&address, block_number_to_id(number)) {
					Some(nonce) => Ok(nonce.into()),
					None => Err(errors::state_pruned()),
				}
			}
		};

		Box::new(future::done(res))
	}

	fn block_transaction_count_by_hash(&self, hash: RpcH256) -> BoxFuture<Option<RpcU256>> {
		Box::new(future::ok(self.client.block(BlockId::Hash(hash.into()))
			.map(|block| block.transactions_count().into())))
	}

	fn block_transaction_count_by_number(&self, num: BlockNumber) -> BoxFuture<Option<RpcU256>> {
		Box::new(future::ok(match num {
			BlockNumber::Pending =>
<<<<<<< HEAD
				Some(self.miner.pending_transactions_hashes(&*self.client).len().into()),
=======
				Some(self.miner.pending_transaction_hashes(&*self.client).len().into()),
>>>>>>> 4ba600fc
			_ =>
				self.client.block(block_number_to_id(num)).map(|block| block.transactions_count().into())
		}))
	}

	fn block_uncles_count_by_hash(&self, hash: RpcH256) -> BoxFuture<Option<RpcU256>> {
		Box::new(future::ok(self.client.block(BlockId::Hash(hash.into()))
			.map(|block| block.uncles_count().into())))
	}

	fn block_uncles_count_by_number(&self, num: BlockNumber) -> BoxFuture<Option<RpcU256>> {
		Box::new(future::ok(match num {
			BlockNumber::Pending => Some(0.into()),
			_ => self.client.block(block_number_to_id(num))
					.map(|block| block.uncles_count().into()
			),
		}))
	}

	fn code_at(&self, address: RpcH160, num: Trailing<BlockNumber>) -> BoxFuture<Bytes> {
		let address: Address = RpcH160::into(address);

		let num = num.unwrap_or_default();
		try_bf!(check_known(&*self.client, num.clone()));

		let res = match self.client.code(&address, self.get_state(num)) {
			Some(code) => Ok(code.map_or_else(Bytes::default, Bytes::new)),
			None => Err(errors::state_pruned()),
		};

		Box::new(future::done(res))
	}

	fn block_by_hash(&self, hash: RpcH256, include_txs: bool) -> BoxFuture<Option<RichBlock>> {
		Box::new(future::done(self.rich_block(BlockId::Hash(hash.into()).into(), include_txs)))
	}

	fn block_by_number(&self, num: BlockNumber, include_txs: bool) -> BoxFuture<Option<RichBlock>> {
		Box::new(future::done(self.rich_block(num.into(), include_txs)))
	}

	fn transaction_by_hash(&self, hash: RpcH256) -> BoxFuture<Option<Transaction>> {
		let hash: H256 = hash.into();
		let block_number = self.client.chain_info().best_block_number;
		let tx = try_bf!(self.transaction(PendingTransactionId::Hash(hash))).or_else(|| {
			self.miner.transaction(&hash)
				.map(|t| Transaction::from_pending(t.pending().clone(), block_number + 1, self.eip86_transition))
		});

		Box::new(future::ok(tx))
	}

	fn transaction_by_block_hash_and_index(&self, hash: RpcH256, index: Index) -> BoxFuture<Option<Transaction>> {
		let id = PendingTransactionId::Location(PendingOrBlock::Block(BlockId::Hash(hash.into())), index.value());
		Box::new(future::done(self.transaction(id)))
	}

	fn transaction_by_block_number_and_index(&self, num: BlockNumber, index: Index) -> BoxFuture<Option<Transaction>> {
		let block_id = match num {
			BlockNumber::Latest => PendingOrBlock::Block(BlockId::Latest),
			BlockNumber::Earliest => PendingOrBlock::Block(BlockId::Earliest),
			BlockNumber::Num(num) => PendingOrBlock::Block(BlockId::Number(num)),
			BlockNumber::Pending => PendingOrBlock::Pending,
		};

		let transaction_id = PendingTransactionId::Location(block_id, index.value());
		Box::new(future::done(self.transaction(transaction_id)))
	}

	fn transaction_receipt(&self, hash: RpcH256) -> BoxFuture<Option<Receipt>> {
		let best_block = self.client.chain_info().best_block_number;
		let hash: H256 = hash.into();

		match (self.miner.pending_receipt(best_block, &hash), self.options.allow_pending_receipt_query) {
			(Some(receipt), true) => Box::new(future::ok(Some(receipt.into()))),
			_ => {
				let receipt = self.client.transaction_receipt(TransactionId::Hash(hash));
				Box::new(future::ok(receipt.map(Into::into)))
			}
		}
	}

	fn uncle_by_block_hash_and_index(&self, hash: RpcH256, index: Index) -> BoxFuture<Option<RichBlock>> {
		Box::new(future::done(self.uncle(PendingUncleId {
			id: PendingOrBlock::Block(BlockId::Hash(hash.into())),
			position: index.value()
		})))
	}

	fn uncle_by_block_number_and_index(&self, num: BlockNumber, index: Index) -> BoxFuture<Option<RichBlock>> {
		let id = match num {
			BlockNumber::Latest => PendingUncleId { id: PendingOrBlock::Block(BlockId::Latest), position: index.value() },
			BlockNumber::Earliest => PendingUncleId { id: PendingOrBlock::Block(BlockId::Earliest), position: index.value() },
			BlockNumber::Num(num) => PendingUncleId { id: PendingOrBlock::Block(BlockId::Number(num)), position: index.value() },

			BlockNumber::Pending => PendingUncleId { id: PendingOrBlock::Pending, position: index.value() },
		};

		Box::new(future::done(self.uncle(id)))
	}

	fn compilers(&self) -> Result<Vec<String>> {
		Err(errors::deprecated("Compilation functionality is deprecated.".to_string()))
	}

	fn logs(&self, filter: Filter) -> BoxFuture<Vec<Log>> {
		let include_pending = filter.to_block == Some(BlockNumber::Pending);
		let filter: EthcoreFilter = filter.into();
		let mut logs = self.client.logs(filter.clone())
			.into_iter()
			.map(From::from)
			.collect::<Vec<Log>>();

		if include_pending {
			let best_block = self.client.chain_info().best_block_number;
			let pending = pending_logs(&*self.miner, best_block, &filter);
			logs.extend(pending);
		}

		let logs = limit_logs(logs, filter.limit);

		Box::new(future::ok(logs))
	}

	fn work(&self, no_new_work_timeout: Trailing<u64>) -> Result<Work> {
		let no_new_work_timeout = no_new_work_timeout.unwrap_or_default();

		// check if we're still syncing and return empty strings in that case
		{
			//TODO: check if initial sync is complete here
			//let sync = self.sync;
			if /*sync.status().state != SyncState::Idle ||*/ self.client.queue_info().total_queue_size() > MAX_QUEUE_SIZE_TO_MINE_ON {
				trace!(target: "miner", "Syncing. Cannot give any work.");
				return Err(errors::no_work());
			}

			// Otherwise spin until our submitted block has been included.
			let timeout = Instant::now() + Duration::from_millis(1000);
			while Instant::now() < timeout && self.client.queue_info().total_queue_size() > 0 {
				thread::sleep(Duration::from_millis(1));
			}
		}

		if self.miner.authoring_params().author.is_zero() {
			warn!(target: "miner", "Cannot give work package - no author is configured. Use --author to configure!");
			return Err(errors::no_author())
		}

		let work = self.miner.work_package(&*self.client).ok_or_else(|| {
			warn!(target: "miner", "Cannot give work package - engine seals internally.");
			errors::no_work_required()
		})?;

		let (pow_hash, number, timestamp, difficulty) = work;
		let target = Ethash::difficulty_to_boundary(&difficulty);
		let seed_hash = self.seed_compute.lock().hash_block_number(number);

		let now = SystemTime::now().duration_since(UNIX_EPOCH).unwrap_or_default().as_secs();
		if no_new_work_timeout > 0 && timestamp + no_new_work_timeout < now {
			Err(errors::no_new_work())
		} else if self.options.send_block_number_in_get_work {
			Ok(Work {
				pow_hash: pow_hash.into(),
				seed_hash: seed_hash.into(),
				target: target.into(),
				number: Some(number),
			})
		} else {
			Ok(Work {
				pow_hash: pow_hash.into(),
				seed_hash: seed_hash.into(),
				target: target.into(),
				number: None
			})
		}
	}

	fn submit_work(&self, nonce: RpcH64, pow_hash: RpcH256, mix_hash: RpcH256) -> Result<bool> {
		// TODO [ToDr] Should disallow submissions in case of PoA?
		let nonce: H64 = nonce.into();
		let pow_hash: H256 = pow_hash.into();
		let mix_hash: H256 = mix_hash.into();
		trace!(target: "miner", "submit_work: Decoded: nonce={}, pow_hash={}, mix_hash={}", nonce, pow_hash, mix_hash);

		let seal = vec![rlp::encode(&mix_hash).into_vec(), rlp::encode(&nonce).into_vec()];
		let import = self.miner.submit_seal(pow_hash, seal)
			.and_then(|block| self.client.import_sealed_block(block));

		match import {
			Ok(_) => Ok(true),
			Err(err) => {
				warn!(target: "miner", "Cannot submit work - {:?}.", err);
				Ok(false)
			},
		}
	}

	fn submit_hashrate(&self, rate: RpcU256, id: RpcH256) -> Result<bool> {
		self.external_miner.submit_hashrate(rate.into(), id.into());
		Ok(true)
	}

	fn send_raw_transaction(&self, raw: Bytes) -> Result<RpcH256> {
		Rlp::new(&raw.into_vec()).as_val()
			.map_err(errors::rlp)
			.and_then(|tx| SignedTransaction::new(tx).map_err(errors::transaction))
			.and_then(|signed_transaction| {
				FullDispatcher::dispatch_transaction(
					&*self.client,
					&*self.miner,
					signed_transaction.into(),
					false
				)
			})
			.map(Into::into)
	}

	fn submit_transaction(&self, raw: Bytes) -> Result<RpcH256> {
		self.send_raw_transaction(raw)
	}

	fn call(&self, meta: Self::Metadata, request: CallRequest, num: Trailing<BlockNumber>) -> BoxFuture<Bytes> {
		let request = CallRequest::into(request);
		let signed = try_bf!(fake_sign::sign_call(request, meta.is_dapp()));

		let num = num.unwrap_or_default();

		let (mut state, header) = if num == BlockNumber::Pending {
			let info = self.client.chain_info();
			let state = try_bf!(self.miner.pending_state(info.best_block_number).ok_or(errors::state_pruned()));
			let header = try_bf!(self.miner.pending_block_header(info.best_block_number).ok_or(errors::state_pruned()));

			(state, header)
		} else {
			let id = match num {
				BlockNumber::Num(num) => BlockId::Number(num),
				BlockNumber::Earliest => BlockId::Earliest,
				BlockNumber::Latest => BlockId::Latest,
				BlockNumber::Pending => unreachable!(), // Already covered
			};

			let state = try_bf!(self.client.state_at(id).ok_or(errors::state_pruned()));
			let header = try_bf!(self.client.block_header(id).ok_or(errors::state_pruned()).and_then(|h| h.decode().map_err(errors::decode)));

			(state, header)
		};

		let result = self.client.call(&signed, Default::default(), &mut state, &header);

		Box::new(future::done(result
			.map_err(errors::call)
			.and_then(|executed| {
				match executed.exception {
					Some(ref exception) => Err(errors::vm(exception, &executed.output)),
					None => Ok(executed)
				}
			})
			.map(|b| b.output.into())
		))
	}

	fn estimate_gas(&self, meta: Self::Metadata, request: CallRequest, num: Trailing<BlockNumber>) -> BoxFuture<RpcU256> {
		let request = CallRequest::into(request);
		let signed = try_bf!(fake_sign::sign_call(request, meta.is_dapp()));
		let num = num.unwrap_or_default();

		let (state, header) = if num == BlockNumber::Pending {
			let info = self.client.chain_info();
			let state = try_bf!(self.miner.pending_state(info.best_block_number).ok_or(errors::state_pruned()));
			let header = try_bf!(self.miner.pending_block_header(info.best_block_number).ok_or(errors::state_pruned()));

			(state, header)
		} else {
			let id = match num {
				BlockNumber::Num(num) => BlockId::Number(num),
				BlockNumber::Earliest => BlockId::Earliest,
				BlockNumber::Latest => BlockId::Latest,
				BlockNumber::Pending => unreachable!(), // Already covered
			};

			let state = try_bf!(self.client.state_at(id).ok_or(errors::state_pruned()));
			let header = try_bf!(self.client.block_header(id).ok_or(errors::state_pruned()).and_then(|h| h.decode().map_err(errors::decode)));

			(state, header)
		};

		Box::new(future::done(self.client.estimate_gas(&signed, &state, &header)
			.map(Into::into)
			.map_err(errors::call)
		))
	}

	fn compile_lll(&self, _: String) -> Result<Bytes> {
		Err(errors::deprecated("Compilation of LLL via RPC is deprecated".to_string()))
	}

	fn compile_serpent(&self, _: String) -> Result<Bytes> {
		Err(errors::deprecated("Compilation of Serpent via RPC is deprecated".to_string()))
	}

	fn compile_solidity(&self, _: String) -> Result<Bytes> {
		Err(errors::deprecated("Compilation of Solidity via RPC is deprecated".to_string()))
	}
}<|MERGE_RESOLUTION|>--- conflicted
+++ resolved
@@ -610,11 +610,7 @@
 	fn block_transaction_count_by_number(&self, num: BlockNumber) -> BoxFuture<Option<RpcU256>> {
 		Box::new(future::ok(match num {
 			BlockNumber::Pending =>
-<<<<<<< HEAD
-				Some(self.miner.pending_transactions_hashes(&*self.client).len().into()),
-=======
 				Some(self.miner.pending_transaction_hashes(&*self.client).len().into()),
->>>>>>> 4ba600fc
 			_ =>
 				self.client.block(block_number_to_id(num)).map(|block| block.transactions_count().into())
 		}))
