// Copyright 2015-2017 Parity Technologies (UK) Ltd.
// This file is part of Parity.

// Parity is free software: you can redistribute it and/or modify
// it under the terms of the GNU General Public License as published by
// the Free Software Foundation, either version 3 of the License, or
// (at your option) any later version.

// Parity is distributed in the hope that it will be useful,
// but WITHOUT ANY WARRANTY; without even the implied warranty of
// MERCHANTABILITY or FITNESS FOR A PARTICULAR PURPOSE.  See the
// GNU General Public License for more details.

// You should have received a copy of the GNU General Public License
// along with Parity.  If not, see <http://www.gnu.org/licenses/>.

use ethcore::snapshot::{ManifestData, RestorationStatus, SnapshotService};

<<<<<<< HEAD
use util::{Bytes, Mutex};
use bigint::hash::H256;
=======
use parking_lot::Mutex;
use util::Bytes;
use util::hash::H256;
>>>>>>> b731ccea

/// Mocked snapshot service (used for sync info extensions).
pub struct TestSnapshotService {
	status: Mutex<RestorationStatus>,
}

impl TestSnapshotService {
	/// Create a test snapshot service. Only the `status` function matters -- it'll
	/// return `Inactive` by default.
	pub fn new() -> Self {
		TestSnapshotService {
			status: Mutex::new(RestorationStatus::Inactive),
		}
	}

	/// Set the restoration status.
	pub fn set_status(&self, status: RestorationStatus) {
		*self.status.lock() = status;
	}
}

impl SnapshotService for TestSnapshotService {
	fn manifest(&self) -> Option<ManifestData> { None }
	fn supported_versions(&self) -> Option<(u64, u64)> { None }
	fn chunk(&self, _hash: H256) -> Option<Bytes> { None }
	fn status(&self) -> RestorationStatus { self.status.lock().clone() }
	fn begin_restore(&self, _manifest: ManifestData) { }
	fn abort_restore(&self) { }
	fn restore_state_chunk(&self, _hash: H256, _chunk: Bytes) { }
	fn restore_block_chunk(&self, _hash: H256, _chunk: Bytes) { }
}<|MERGE_RESOLUTION|>--- conflicted
+++ resolved
@@ -16,14 +16,9 @@
 
 use ethcore::snapshot::{ManifestData, RestorationStatus, SnapshotService};
 
-<<<<<<< HEAD
-use util::{Bytes, Mutex};
+use util::Bytes;
 use bigint::hash::H256;
-=======
 use parking_lot::Mutex;
-use util::Bytes;
-use util::hash::H256;
->>>>>>> b731ccea
 
 /// Mocked snapshot service (used for sync info extensions).
 pub struct TestSnapshotService {
